--- conflicted
+++ resolved
@@ -27,11 +27,7 @@
     DEBUG = False
     SQLALCHEMY_DATABASE_URI = "sqlite:///"
     FLASK_ENV = "testing"
-<<<<<<< HEAD
     REDIS_URL = os.getenv("REDIS_URL", "redis://localhost:6379")
-=======
-    REDIS_URL = "redis://localhost"
->>>>>>> 0a95393f
 
 
 class ProductionConfig(BaseConfig):
