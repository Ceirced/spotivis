--- conflicted
+++ resolved
@@ -10,21 +10,8 @@
     SQLALCHEMY_TRACK_MODIFICATIONS = False
 
     LOG_TO_STDOUT = os.environ.get("LOG_TO_STDOUT")
-<<<<<<< HEAD
-    APP_NAME = "Spotivis"
-
     # Preprocessed data directory path (relative to static folder)
     PREPROCESSED_DATA_DIR = "preprocessed"
-
-
-class MigrateConfig(BaseConfig):
-    load_dotenv()
-    DEBUG = True
-    SECRET_KEY = os.getenv("SECRET_KEY")
-    FLASK_ENV = "development"
-    SQLALCHEMY_DATABASE_URI = os.getenv("DEV_DB_URI")
-=======
->>>>>>> 57871aa9
 
 
 class DevelopmentConfig(BaseConfig):
@@ -38,21 +25,12 @@
     TESTING = True
     DEBUG = False
     SQLALCHEMY_DATABASE_URI = "sqlite:///"
-<<<<<<< HEAD
-    SECRET_KEY = os.getenv("SECRET_KEY", "test-secret-key")
-=======
->>>>>>> 57871aa9
     FLASK_ENV = "testing"
     REDIS_URL = os.getenv("REDIS_URL", "redis://localhost:6379")
 
 
 class ProductionConfig(BaseConfig):
-<<<<<<< HEAD
-    SECRET_KEY = os.getenv("SECRET_KEY")
-    SQLALCHEMY_DATABASE_URI = "sqlite:///spotivis.db"
-=======
     SQLALCHEMY_DATABASE_URI = os.getenv("SQLALCHEMY_DATABASE_URI")
->>>>>>> 57871aa9
     SESSION_COOKIE_SECURE = (
         True  # does not allow cookies to be sent over an unencrypted connection
     )
