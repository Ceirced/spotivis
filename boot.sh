--- conflicted
+++ resolved
@@ -4,14 +4,9 @@
 # Function to start the Flask server
 start_server() {
     if [ "$APP_SETTINGS" = "config.ProductionConfig" ]; then
-<<<<<<< HEAD
-        echo "Starting Flask server in production..."
-        exec gunicorn --bind :5000 --access-logfile - --error-logfile - flask_app:app --workers 2
-=======
         WORKERS=${GUNICORN_WORKERS:-2}
         echo "Starting Flask server in production with $WORKERS workers..."
         exec gunicorn --bind :5000 --access-logfile - --error-logfile - flask_app:app --workers $WORKERS
->>>>>>> 0acfa139
     else
         echo "Starting Flask server in dev..."
         python3 flask_app.py
