/*! tailwindcss v4.1.12 | MIT License | https://tailwindcss.com */
@layer properties;
@layer theme, base, components, utilities;
@layer theme {
  :root, :host {
    --font-sans: Inter var, ui-sans-serif, system-ui, sans-serif, "Apple Color Emoji",
        "Segoe UI Emoji", "Segoe UI Symbol", "Noto Color Emoji";
    --font-mono: ui-monospace, SFMono-Regular, Menlo, Monaco, Consolas, "Liberation Mono",
      "Courier New", monospace;
<<<<<<< HEAD
=======
    --color-green-400: oklch(79.2% 0.209 151.711);
    --color-green-500: oklch(72.3% 0.219 149.579);
>>>>>>> de2fbad4
    --color-purple-800: oklch(43.8% 0.218 303.724);
    --color-gray-200: oklch(92.8% 0.006 264.531);
    --color-gray-500: oklch(55.1% 0.027 264.364);
    --color-gray-600: oklch(44.6% 0.03 256.802);
    --color-zinc-400: oklch(70.5% 0.015 286.067);
    --color-zinc-500: oklch(55.2% 0.016 285.938);
    --color-zinc-900: oklch(21% 0.006 285.885);
    --color-black: #000;
    --color-white: #fff;
    --spacing: 0.25rem;
    --container-xs: 20rem;
    --container-sm: 24rem;
    --container-md: 28rem;
    --text-xs: 0.75rem;
    --text-xs--line-height: calc(1 / 0.75);
    --text-sm: 0.875rem;
    --text-sm--line-height: calc(1.25 / 0.875);
    --text-base: 1rem;
    --text-base--line-height: calc(1.5 / 1);
    --text-lg: 1.125rem;
    --text-lg--line-height: calc(1.75 / 1.125);
    --text-xl: 1.25rem;
    --text-xl--line-height: calc(1.75 / 1.25);
    --text-2xl: 1.5rem;
    --text-2xl--line-height: calc(2 / 1.5);
    --text-3xl: 1.875rem;
    --text-3xl--line-height: calc(2.25 / 1.875);
    --text-4xl: 2.25rem;
    --text-4xl--line-height: calc(2.5 / 2.25);
    --text-5xl: 3rem;
    --text-5xl--line-height: 1;
    --font-weight-medium: 500;
    --font-weight-semibold: 600;
    --font-weight-bold: 700;
    --font-weight-extrabold: 800;
    --leading-normal: 1.5;
    --radius-md: 0.375rem;
    --radius-lg: 0.5rem;
    --ease-in: cubic-bezier(0.4, 0, 1, 1);
    --ease-out: cubic-bezier(0, 0, 0.2, 1);
    --ease-in-out: cubic-bezier(0.4, 0, 0.2, 1);
    --blur-md: 12px;
    --blur-lg: 16px;
    --default-transition-duration: 150ms;
    --default-transition-timing-function: cubic-bezier(0.4, 0, 0.2, 1);
    --default-font-family: var(--font-sans);
    --default-mono-font-family: var(--font-mono);
  }
}
@layer base {
  *, ::after, ::before, ::backdrop, ::file-selector-button {
    box-sizing: border-box;
    margin: 0;
    padding: 0;
    border: 0 solid;
  }
  html, :host {
    line-height: 1.5;
    -webkit-text-size-adjust: 100%;
    tab-size: 4;
    font-family: var(--default-font-family, ui-sans-serif, system-ui, sans-serif, "Apple Color Emoji", "Segoe UI Emoji", "Segoe UI Symbol", "Noto Color Emoji");
    font-feature-settings: var(--default-font-feature-settings, normal);
    font-variation-settings: var(--default-font-variation-settings, normal);
    -webkit-tap-highlight-color: transparent;
  }
  hr {
    height: 0;
    color: inherit;
    border-top-width: 1px;
  }
  abbr:where([title]) {
    -webkit-text-decoration: underline dotted;
    text-decoration: underline dotted;
  }
  h1, h2, h3, h4, h5, h6 {
    font-size: inherit;
    font-weight: inherit;
  }
  a {
    color: inherit;
    -webkit-text-decoration: inherit;
    text-decoration: inherit;
  }
  b, strong {
    font-weight: bolder;
  }
  code, kbd, samp, pre {
    font-family: var(--default-mono-font-family, ui-monospace, SFMono-Regular, Menlo, Monaco, Consolas, "Liberation Mono", "Courier New", monospace);
    font-feature-settings: var(--default-mono-font-feature-settings, normal);
    font-variation-settings: var(--default-mono-font-variation-settings, normal);
    font-size: 1em;
  }
  small {
    font-size: 80%;
  }
  sub, sup {
    font-size: 75%;
    line-height: 0;
    position: relative;
    vertical-align: baseline;
  }
  sub {
    bottom: -0.25em;
  }
  sup {
    top: -0.5em;
  }
  table {
    text-indent: 0;
    border-color: inherit;
    border-collapse: collapse;
  }
  :-moz-focusring {
    outline: auto;
  }
  progress {
    vertical-align: baseline;
  }
  summary {
    display: list-item;
  }
  ol, ul, menu {
    list-style: none;
  }
  img, svg, video, canvas, audio, iframe, embed, object {
    display: block;
    vertical-align: middle;
  }
  img, video {
    max-width: 100%;
    height: auto;
  }
  button, input, select, optgroup, textarea, ::file-selector-button {
    font: inherit;
    font-feature-settings: inherit;
    font-variation-settings: inherit;
    letter-spacing: inherit;
    color: inherit;
    border-radius: 0;
    background-color: transparent;
    opacity: 1;
  }
  :where(select:is([multiple], [size])) optgroup {
    font-weight: bolder;
  }
  :where(select:is([multiple], [size])) optgroup option {
    padding-inline-start: 20px;
  }
  ::file-selector-button {
    margin-inline-end: 4px;
  }
  ::placeholder {
    opacity: 1;
  }
  @supports (not (-webkit-appearance: -apple-pay-button))  or (contain-intrinsic-size: 1px) {
    ::placeholder {
      color: currentcolor;
      @supports (color: color-mix(in lab, red, red)) {
        color: color-mix(in oklab, currentcolor 50%, transparent);
      }
    }
  }
  textarea {
    resize: vertical;
  }
  ::-webkit-search-decoration {
    -webkit-appearance: none;
  }
  ::-webkit-date-and-time-value {
    min-height: 1lh;
    text-align: inherit;
  }
  ::-webkit-datetime-edit {
    display: inline-flex;
  }
  ::-webkit-datetime-edit-fields-wrapper {
    padding: 0;
  }
  ::-webkit-datetime-edit, ::-webkit-datetime-edit-year-field, ::-webkit-datetime-edit-month-field, ::-webkit-datetime-edit-day-field, ::-webkit-datetime-edit-hour-field, ::-webkit-datetime-edit-minute-field, ::-webkit-datetime-edit-second-field, ::-webkit-datetime-edit-millisecond-field, ::-webkit-datetime-edit-meridiem-field {
    padding-block: 0;
  }
  :-moz-ui-invalid {
    box-shadow: none;
  }
  button, input:where([type="button"], [type="reset"], [type="submit"]), ::file-selector-button {
    appearance: button;
  }
  ::-webkit-inner-spin-button, ::-webkit-outer-spin-button {
    height: auto;
  }
  [hidden]:where(:not([hidden="until-found"])) {
    display: none !important;
  }
}
@layer utilities {
  .diff {
    position: relative;
    display: grid;
    width: 100%;
    overflow: hidden;
    webkit-user-select: none;
    user-select: none;
    direction: ltr;
    container-type: inline-size;
    grid-template-columns: auto 1fr;
    &:focus-visible, &:has(.diff-item-1:focus-visible) {
      outline-style: var(--tw-outline-style);
      outline-width: 2px;
      outline-offset: 1px;
      outline-color: var(--color-base-content);
    }
    &:focus-visible {
      outline-style: var(--tw-outline-style);
      outline-width: 2px;
      outline-offset: 1px;
      outline-color: var(--color-base-content);
      .diff-resizer {
        min-width: 90cqi;
        max-width: 90cqi;
      }
    }
    &:has(.diff-item-2:focus-visible) {
      outline-style: var(--tw-outline-style);
      outline-width: 2px;
      outline-offset: 1px;
      .diff-resizer {
        min-width: 10cqi;
        max-width: 10cqi;
      }
    }
    @supports (-webkit-overflow-scrolling: touch) and (overflow: -webkit-paged-x) {
      &:focus {
        .diff-resizer {
          min-width: 10cqi;
          max-width: 10cqi;
        }
      }
      &:has(.diff-item-1:focus) {
        .diff-resizer {
          min-width: 90cqi;
          max-width: 90cqi;
        }
      }
    }
  }
  .drawer-open {
    > .drawer-side {
      overflow-y: auto;
    }
    > .drawer-toggle {
      display: none;
      & ~ .drawer-side {
        pointer-events: auto;
        visibility: visible;
        position: sticky;
        display: block;
        width: auto;
        overscroll-behavior: auto;
        opacity: 100%;
        & > .drawer-overlay {
          cursor: default;
          background-color: transparent;
        }
        & > *:not(.drawer-overlay) {
          translate: 0%;
          [dir="rtl"] & {
            translate: 0%;
          }
        }
      }
      &:checked ~ .drawer-side {
        pointer-events: auto;
        visibility: visible;
      }
    }
  }
  .menu {
    display: flex;
    width: fit-content;
    flex-direction: column;
    flex-wrap: wrap;
    padding: calc(0.25rem * 2);
    --menu-active-fg: var(--color-neutral-content);
    --menu-active-bg: var(--color-neutral);
    font-size: 0.875rem;
    :where(li ul) {
      position: relative;
      margin-inline-start: calc(0.25rem * 4);
      padding-inline-start: calc(0.25rem * 2);
      white-space: nowrap;
      &:before {
        position: absolute;
        inset-inline-start: calc(0.25rem * 0);
        top: calc(0.25rem * 3);
        bottom: calc(0.25rem * 3);
        background-color: var(--color-base-content);
        opacity: 10%;
        width: var(--border);
        content: "";
      }
    }
    :where(li > .menu-dropdown:not(.menu-dropdown-show)) {
      display: none;
    }
    :where(li:not(.menu-title) > *:not(ul, details, .menu-title, .btn)), :where(li:not(.menu-title) > details > summary:not(.menu-title)) {
      display: grid;
      grid-auto-flow: column;
      align-content: flex-start;
      align-items: center;
      gap: calc(0.25rem * 2);
      border-radius: var(--radius-field);
      padding-inline: calc(0.25rem * 3);
      padding-block: calc(0.25rem * 1.5);
      text-align: start;
      transition-property: color, background-color, box-shadow;
      transition-duration: 0.2s;
      transition-timing-function: cubic-bezier(0, 0, 0.2, 1);
      grid-auto-columns: minmax(auto, max-content) auto max-content;
      text-wrap: balance;
      user-select: none;
    }
    :where(li > details > summary) {
      --tw-outline-style: none;
      outline-style: none;
      @media (forced-colors: active) {
        outline: 2px solid transparent;
        outline-offset: 2px;
      }
      &::-webkit-details-marker {
        display: none;
      }
    }
    :where(li > details > summary), :where(li > .menu-dropdown-toggle) {
      &:after {
        justify-self: flex-end;
        display: block;
        height: 0.375rem;
        width: 0.375rem;
        rotate: -135deg;
        translate: 0 -1px;
        transition-property: rotate, translate;
        transition-duration: 0.2s;
        content: "";
        transform-origin: 50% 50%;
        box-shadow: 2px 2px inset;
        pointer-events: none;
      }
    }
    :where(li > details[open] > summary):after, :where(li > .menu-dropdown-toggle.menu-dropdown-show):after {
      rotate: 45deg;
      translate: 0 1px;
    }
    :where( li:not(.menu-title, .disabled) > *:not(ul, details, .menu-title), li:not(.menu-title, .disabled) > details > summary:not(.menu-title) ):not(.menu-active, :active, .btn) {
      &.menu-focus, &:focus-visible {
        cursor: pointer;
        background-color: var(--color-base-content);
        @supports (color: color-mix(in lab, red, red)) {
          background-color: color-mix(in oklab, var(--color-base-content) 10%, transparent);
        }
        color: var(--color-base-content);
        --tw-outline-style: none;
        outline-style: none;
        @media (forced-colors: active) {
          outline: 2px solid transparent;
          outline-offset: 2px;
        }
      }
    }
    :where( li:not(.menu-title, .disabled) > *:not(ul, details, .menu-title):not(.menu-active, :active, .btn):hover, li:not(.menu-title, .disabled) > details > summary:not(.menu-title):not(.menu-active, :active, .btn):hover ) {
      cursor: pointer;
      background-color: var(--color-base-content);
      @supports (color: color-mix(in lab, red, red)) {
        background-color: color-mix(in oklab, var(--color-base-content) 10%, transparent);
      }
      --tw-outline-style: none;
      outline-style: none;
      @media (forced-colors: active) {
        outline: 2px solid transparent;
        outline-offset: 2px;
      }
      box-shadow: 0 1px oklch(0% 0 0 / 0.01) inset, 0 -1px oklch(100% 0 0 / 0.01) inset;
    }
    :where(li:empty) {
      background-color: var(--color-base-content);
      opacity: 10%;
      margin: 0.5rem 1rem;
      height: 1px;
    }
    :where(li) {
      position: relative;
      display: flex;
      flex-shrink: 0;
      flex-direction: column;
      flex-wrap: wrap;
      align-items: stretch;
      .badge {
        justify-self: flex-end;
      }
      & > *:not(ul, .menu-title, details, .btn):active, & > *:not(ul, .menu-title, details, .btn).menu-active, & > details > summary:active {
        --tw-outline-style: none;
        outline-style: none;
        @media (forced-colors: active) {
          outline: 2px solid transparent;
          outline-offset: 2px;
        }
        color: var(--menu-active-fg);
        background-color: var(--menu-active-bg);
        background-size: auto, calc(var(--noise) * 100%);
        background-image: none, var(--fx-noise);
        &:not(&:active) {
          box-shadow: 0 2px calc(var(--depth) * 3px) -2px var(--menu-active-bg);
        }
      }
      &.menu-disabled {
        pointer-events: none;
        color: var(--color-base-content);
        @supports (color: color-mix(in lab, red, red)) {
          color: color-mix(in oklab, var(--color-base-content) 20%, transparent);
        }
      }
    }
    .dropdown:focus-within {
      .menu-dropdown-toggle:after {
        rotate: 45deg;
        translate: 0 1px;
      }
    }
    .dropdown-content {
      margin-top: calc(0.25rem * 2);
      padding: calc(0.25rem * 2);
      &:before {
        display: none;
      }
    }
  }
  .floating-label {
    position: relative;
    display: block;
    input {
      display: block;
      &::placeholder {
        transition: top 0.1s ease-out, translate 0.1s ease-out, scale 0.1s ease-out, opacity 0.1s ease-out;
      }
    }
    textarea {
      &::placeholder {
        transition: top 0.1s ease-out, translate 0.1s ease-out, scale 0.1s ease-out, opacity 0.1s ease-out;
      }
    }
    > span {
      position: absolute;
      inset-inline-start: calc(0.25rem * 3);
      z-index: 1;
      background-color: var(--color-base-100);
      padding-inline: calc(0.25rem * 1);
      opacity: 0%;
      font-size: 0.875rem;
      top: calc(var(--size-field, 0.25rem) * 10 / 2);
      line-height: 1;
      border-radius: 2px;
      pointer-events: none;
      translate: 0 -50%;
      transition: top 0.1s ease-out, translate 0.1s ease-out, scale 0.1s ease-out, opacity 0.1s ease-out;
    }
    &:focus-within, &:not(:has(input:placeholder-shown, textarea:placeholder-shown)) {
      ::placeholder {
        opacity: 0%;
        top: 0;
        translate: -12.5% calc(-50% - 0.125em);
        scale: 0.75;
        pointer-events: auto;
      }
      > span {
        opacity: 100%;
        top: 0;
        translate: -12.5% calc(-50% - 0.125em);
        scale: 0.75;
        pointer-events: auto;
        z-index: 2;
      }
    }
    &:has(:disabled, [disabled]) {
      > span {
        opacity: 0%;
      }
    }
    &:has(.input-xs, .select-xs, .textarea-xs) span {
      font-size: 0.6875rem;
      top: calc(var(--size-field, 0.25rem) * 6 / 2);
    }
    &:has(.input-sm, .select-sm, .textarea-sm) span {
      font-size: 0.75rem;
      top: calc(var(--size-field, 0.25rem) * 8 / 2);
    }
    &:has(.input-md, .select-md, .textarea-md) span {
      font-size: 0.875rem;
      top: calc(var(--size-field, 0.25rem) * 10 / 2);
    }
    &:has(.input-lg, .select-lg, .textarea-lg) span {
      font-size: 1.125rem;
      top: calc(var(--size-field, 0.25rem) * 12 / 2);
    }
    &:has(.input-xl, .select-xl, .textarea-xl) span {
      font-size: 1.375rem;
      top: calc(var(--size-field, 0.25rem) * 14 / 2);
    }
  }
  .collapse-arrow {
    > .collapse-title:after {
      position: absolute;
      display: block;
      height: 0.5rem;
      width: 0.5rem;
      transform: translateY(-100%) rotate(45deg);
      transition-property: all;
      transition-timing-function: cubic-bezier(0.4, 0, 0.2, 1);
      transition-duration: 0.2s;
      top: 1.9rem;
      inset-inline-end: 1.4rem;
      content: "";
      transform-origin: 75% 75%;
      box-shadow: 2px 2px;
      pointer-events: none;
    }
  }
  .collapse-plus {
    > .collapse-title:after {
      position: absolute;
      display: block;
      height: 0.5rem;
      width: 0.5rem;
      transition-property: all;
      transition-duration: 300ms;
      transition-timing-function: cubic-bezier(0.4, 0, 0.2, 1);
      top: 0.9rem;
      inset-inline-end: 1.4rem;
      content: "+";
      pointer-events: none;
    }
  }
  .dropdown {
    position: relative;
    display: inline-block;
    position-area: var(--anchor-v, bottom) var(--anchor-h, span-right);
    & > *:not(summary):focus {
      --tw-outline-style: none;
      outline-style: none;
      @media (forced-colors: active) {
        outline: 2px solid transparent;
        outline-offset: 2px;
      }
    }
    .dropdown-content {
      position: absolute;
    }
    &:not(details, .dropdown-open, .dropdown-hover:hover, :focus-within) {
      .dropdown-content {
        display: none;
        transform-origin: top;
        opacity: 0%;
        scale: 95%;
      }
    }
    &[popover], .dropdown-content {
      z-index: 999;
      animation: dropdown 0.2s;
      transition-property: opacity, scale, display;
      transition-behavior: allow-discrete;
      transition-duration: 0.2s;
      transition-timing-function: cubic-bezier(0.4, 0, 0.2, 1);
    }
    @starting-style {
      &[popover], .dropdown-content {
        scale: 95%;
        opacity: 0;
      }
    }
    &.dropdown-open, &:not(.dropdown-hover):focus, &:focus-within {
      > [tabindex]:first-child {
        pointer-events: none;
      }
      .dropdown-content {
        opacity: 100%;
      }
    }
    &.dropdown-hover:hover {
      .dropdown-content {
        opacity: 100%;
        scale: 100%;
      }
    }
    &:is(details) {
      summary {
        &::-webkit-details-marker {
          display: none;
        }
      }
    }
    &.dropdown-open, &:focus, &:focus-within {
      .dropdown-content {
        scale: 100%;
      }
    }
    &:where([popover]) {
      background: #0000;
    }
    &[popover] {
      position: fixed;
      color: inherit;
      @supports not (position-area: bottom) {
        margin: auto;
        &.dropdown-open:not(:popover-open) {
          display: none;
          transform-origin: top;
          opacity: 0%;
          scale: 95%;
        }
        &::backdrop {
          background-color: color-mix(in oklab, #000 30%, #0000);
        }
      }
      &:not(.dropdown-open, :popover-open) {
        display: none;
        transform-origin: top;
        opacity: 0%;
        scale: 95%;
      }
    }
  }
  .btn {
    :where(&) {
      width: unset;
    }
    display: inline-flex;
    flex-shrink: 0;
    cursor: pointer;
    flex-wrap: nowrap;
    align-items: center;
    justify-content: center;
    gap: calc(0.25rem * 1.5);
    text-align: center;
    vertical-align: middle;
    outline-offset: 2px;
    webkit-user-select: none;
    user-select: none;
    padding-inline: var(--btn-p);
    color: var(--btn-fg);
    --tw-prose-links: var(--btn-fg);
    height: var(--size);
    font-size: var(--fontsize, 0.875rem);
    font-weight: 600;
    outline-color: var(--btn-color, var(--color-base-content));
    transition-property: color, background-color, border-color, box-shadow;
    transition-timing-function: cubic-bezier(0, 0, 0.2, 1);
    transition-duration: 0.2s;
    border-start-start-radius: var(--join-ss, var(--radius-field));
    border-start-end-radius: var(--join-se, var(--radius-field));
    border-end-start-radius: var(--join-es, var(--radius-field));
    border-end-end-radius: var(--join-ee, var(--radius-field));
    background-color: var(--btn-bg);
    background-size: auto, calc(var(--noise) * 100%);
    background-image: none, var(--btn-noise);
    border-width: var(--border);
    border-style: solid;
    border-color: var(--btn-border);
    text-shadow: 0 0.5px oklch(100% 0 0 / calc(var(--depth) * 0.15));
    touch-action: manipulation;
    box-shadow: 0 0.5px 0 0.5px oklch(100% 0 0 / calc(var(--depth) * 6%)) inset, var(--btn-shadow);
    --size: calc(var(--size-field, 0.25rem) * 10);
    --btn-bg: var(--btn-color, var(--color-base-200));
    --btn-fg: var(--color-base-content);
    --btn-p: 1rem;
    --btn-border: var(--btn-bg);
    @supports (color: color-mix(in lab, red, red)) {
      --btn-border: color-mix(in oklab, var(--btn-bg), #000 calc(var(--depth) * 5%));
    }
    --btn-shadow: 0 3px 2px -2px var(--btn-bg),
    0 4px 3px -2px var(--btn-bg);
    @supports (color: color-mix(in lab, red, red)) {
      --btn-shadow: 0 3px 2px -2px color-mix(in oklab, var(--btn-bg) calc(var(--depth) * 30%), #0000),
    0 4px 3px -2px color-mix(in oklab, var(--btn-bg) calc(var(--depth) * 30%), #0000);
    }
    --btn-noise: var(--fx-noise);
    .prose & {
      text-decoration-line: none;
    }
    @media (hover: hover) {
      &:hover {
        --btn-bg: var(--btn-color, var(--color-base-200));
        @supports (color: color-mix(in lab, red, red)) {
          --btn-bg: color-mix(in oklab, var(--btn-color, var(--color-base-200)), #000 7%);
        }
      }
    }
    &:focus-visible {
      outline-width: 2px;
      outline-style: solid;
      isolation: isolate;
    }
    &:active:not(.btn-active) {
      translate: 0 0.5px;
      --btn-bg: var(--btn-color, var(--color-base-200));
      @supports (color: color-mix(in lab, red, red)) {
        --btn-bg: color-mix(in oklab, var(--btn-color, var(--color-base-200)), #000 5%);
      }
      --btn-border: var(--btn-color, var(--color-base-200));
      @supports (color: color-mix(in lab, red, red)) {
        --btn-border: color-mix(in oklab, var(--btn-color, var(--color-base-200)), #000 7%);
      }
      --btn-shadow: 0 0 0 0 oklch(0% 0 0/0), 0 0 0 0 oklch(0% 0 0/0);
    }
    &:is(:disabled, [disabled], .btn-disabled) {
      &:not(.btn-link, .btn-ghost) {
        background-color: var(--color-base-content);
        @supports (color: color-mix(in lab, red, red)) {
          background-color: color-mix(in oklab, var(--color-base-content) 10%, transparent);
        }
        box-shadow: none;
      }
      pointer-events: none;
      --btn-border: #0000;
      --btn-noise: none;
      --btn-fg: var(--color-base-content);
      @supports (color: color-mix(in lab, red, red)) {
        --btn-fg: color-mix(in oklch, var(--color-base-content) 20%, #0000);
      }
      @media (hover: hover) {
        &:hover {
          pointer-events: none;
          background-color: var(--color-neutral);
          @supports (color: color-mix(in lab, red, red)) {
            background-color: color-mix(in oklab, var(--color-neutral) 20%, transparent);
          }
          --btn-border: #0000;
          --btn-fg: var(--color-base-content);
          @supports (color: color-mix(in lab, red, red)) {
            --btn-fg: color-mix(in oklch, var(--color-base-content) 20%, #0000);
          }
        }
      }
    }
    &:is(input[type="checkbox"], input[type="radio"]) {
      appearance: none;
      &::after {
        content: attr(aria-label);
      }
    }
    &:where(input:checked:not(.filter .btn)) {
      --btn-color: var(--color-primary);
      --btn-fg: var(--color-primary-content);
      isolation: isolate;
    }
  }
  .loading {
    pointer-events: none;
    display: inline-block;
    aspect-ratio: 1 / 1;
    background-color: currentColor;
    vertical-align: middle;
    width: calc(var(--size-selector, 0.25rem) * 6);
    mask-size: 100%;
    mask-repeat: no-repeat;
    mask-position: center;
    mask-image: url("data:image/svg+xml,%3Csvg width='24' height='24' stroke='black' viewBox='0 0 24 24' xmlns='http://www.w3.org/2000/svg'%3E%3Cg transform-origin='center'%3E%3Ccircle cx='12' cy='12' r='9.5' fill='none' stroke-width='3' stroke-linecap='round'%3E%3CanimateTransform attributeName='transform' type='rotate' from='0 12 12' to='360 12 12' dur='2s' repeatCount='indefinite'/%3E%3Canimate attributeName='stroke-dasharray' values='0,150;42,150;42,150' keyTimes='0;0.475;1' dur='1.5s' repeatCount='indefinite'/%3E%3Canimate attributeName='stroke-dashoffset' values='0;-16;-59' keyTimes='0;0.475;1' dur='1.5s' repeatCount='indefinite'/%3E%3C/circle%3E%3C/g%3E%3C/svg%3E");
  }
  .collapse {
    &:not(td, tr, colgroup) {
      visibility: visible;
    }
    position: relative;
    display: grid;
    overflow: hidden;
    border-radius: var(--radius-box, 1rem);
    width: 100%;
    grid-template-rows: max-content 0fr;
    transition: grid-template-rows 0.2s;
    isolation: isolate;
    > input:is([type="checkbox"], [type="radio"]) {
      grid-column-start: 1;
      grid-row-start: 1;
      appearance: none;
      opacity: 0;
      z-index: 1;
      width: 100%;
      padding: 1rem;
      padding-inline-end: 3rem;
      min-height: 1lh;
      transition: background-color 0.2s ease-out;
    }
    &:is([open], :focus:not(.collapse-close)), &:not(.collapse-close):has(> input:is([type="checkbox"], [type="radio"]):checked) {
      grid-template-rows: max-content 1fr;
    }
    &:is([open], :focus:not(.collapse-close)) > .collapse-content, &:not(.collapse-close) > :where(input:is([type="checkbox"], [type="radio"]):checked ~ .collapse-content) {
      visibility: visible;
      min-height: fit-content;
    }
    &:focus-visible, &:has(> input:is([type="checkbox"], [type="radio"]):focus-visible) {
      outline-color: var(--color-base-content);
      outline-style: solid;
      outline-width: 2px;
      outline-offset: 2px;
    }
    &:not(.collapse-close) {
      > input[type="checkbox"], > input[type="radio"]:not(:checked), > .collapse-title {
        cursor: pointer;
      }
    }
    &:focus:not(.collapse-close, .collapse[open]) > .collapse-title {
      cursor: unset;
    }
    &:is([open], :focus:not(.collapse-close)) > :where(.collapse-content), &:not(.collapse-close) > :where(input:is([type="checkbox"], [type="radio"]):checked ~ .collapse-content) {
      padding-bottom: 1rem;
      transition: padding 0.2s ease-out, background-color 0.2s ease-out;
    }
    &:is([open]) {
      &.collapse-arrow {
        > .collapse-title:after {
          transform: translateY(-50%) rotate(225deg);
        }
      }
    }
    &.collapse-open {
      &.collapse-arrow {
        > .collapse-title:after {
          transform: translateY(-50%) rotate(225deg);
        }
      }
      &.collapse-plus {
        > .collapse-title:after {
          content: "−";
        }
      }
    }
    &.collapse-arrow:focus:not(.collapse-close) {
      > .collapse-title:after {
        transform: translateY(-50%) rotate(225deg);
      }
    }
    &.collapse-arrow:not(.collapse-close) {
      > input:is([type="checkbox"], [type="radio"]):checked ~ .collapse-title:after {
        transform: translateY(-50%) rotate(225deg);
      }
    }
    &[open] {
      &.collapse-plus {
        > .collapse-title:after {
          content: "−";
        }
      }
    }
    &.collapse-plus:focus:not(.collapse-close) {
      > .collapse-title:after {
        content: "−";
      }
    }
    &.collapse-plus:not(.collapse-close) {
      > input:is([type="checkbox"], [type="radio"]):checked ~ .collapse-title:after {
        content: "−";
      }
    }
    &:is(details) {
      width: 100%;
      & summary {
        position: relative;
        display: block;
        &::-webkit-details-marker {
          display: none;
        }
      }
    }
    &:is(details) summary {
      outline: none;
    }
  }
  .validator-hint {
    visibility: hidden;
    margin-top: calc(0.25rem * 2);
    font-size: 0.75rem;
  }
  .validator {
    &:user-valid, &:has(:user-valid) {
      &, &:focus, &:checked, &[aria-checked="true"], &:focus-within {
        --input-color: var(--color-success);
      }
    }
    &:user-invalid, &:has(:user-invalid), &[aria-invalid]:not([aria-invalid="false"]) {
      &, &:focus, &:checked, &[aria-checked="true"], &:focus-within {
        --input-color: var(--color-error);
      }
      & ~ .validator-hint {
        visibility: visible;
        display: block;
        color: var(--color-error);
      }
    }
  }
  .collapse-open {
    grid-template-rows: max-content 1fr;
    > .collapse-content {
      visibility: visible;
      min-height: fit-content;
      padding-bottom: 1rem;
      transition: padding 0.2s ease-out, background-color 0.2s ease-out;
    }
  }
  .collapse {
    visibility: collapse;
  }
  .invisible {
    visibility: hidden;
  }
  .visible {
    visibility: visible;
  }
  .list {
    display: flex;
    flex-direction: column;
    font-size: 0.875rem;
    :where(.list-row) {
      --list-grid-cols: minmax(0, auto) 1fr;
      position: relative;
      display: grid;
      grid-auto-flow: column;
      gap: calc(0.25rem * 4);
      border-radius: var(--radius-box);
      padding: calc(0.25rem * 4);
      word-break: break-word;
      grid-template-columns: var(--list-grid-cols);
      &:has(.list-col-grow:nth-child(1)) {
        --list-grid-cols: 1fr;
      }
      &:has(.list-col-grow:nth-child(2)) {
        --list-grid-cols: minmax(0, auto) 1fr;
      }
      &:has(.list-col-grow:nth-child(3)) {
        --list-grid-cols: minmax(0, auto) minmax(0, auto) 1fr;
      }
      &:has(.list-col-grow:nth-child(4)) {
        --list-grid-cols: minmax(0, auto) minmax(0, auto) minmax(0, auto) 1fr;
      }
      &:has(.list-col-grow:nth-child(5)) {
        --list-grid-cols: minmax(0, auto) minmax(0, auto) minmax(0, auto) minmax(0, auto) 1fr;
      }
      &:has(.list-col-grow:nth-child(6)) {
        --list-grid-cols: minmax(0, auto) minmax(0, auto) minmax(0, auto) minmax(0, auto)
        minmax(0, auto) 1fr;
      }
      :not(.list-col-wrap) {
        grid-row-start: 1;
      }
    }
    & > :not(:last-child) {
      &.list-row, .list-row {
        &:after {
          content: "";
          border-bottom: var(--border) solid;
          inset-inline: var(--radius-box);
          position: absolute;
          bottom: calc(0.25rem * 0);
          border-color: var(--color-base-content);
          @supports (color: color-mix(in lab, red, red)) {
            border-color: color-mix(in oklab, var(--color-base-content) 5%, transparent);
          }
        }
      }
    }
  }
  .toast {
    position: fixed;
    inset-inline-start: auto;
    inset-inline-end: calc(0.25rem * 4);
    top: auto;
    bottom: calc(0.25rem * 4);
    display: flex;
    flex-direction: column;
    gap: calc(0.25rem * 2);
    background-color: transparent;
    translate: var(--toast-x, 0) var(--toast-y, 0);
    width: max-content;
    max-width: calc(100vw - 2rem);
    & > * {
      animation: toast 0.25s ease-out;
    }
    &:where(.toast-start) {
      inset-inline-start: calc(0.25rem * 4);
      inset-inline-end: auto;
      --toast-x: 0;
    }
    &:where(.toast-center) {
      inset-inline-start: calc(1/2 * 100%);
      inset-inline-end: calc(1/2 * 100%);
      --toast-x: -50%;
    }
    &:where(.toast-end) {
      inset-inline-start: auto;
      inset-inline-end: calc(0.25rem * 4);
      --toast-x: 0;
    }
    &:where(.toast-bottom) {
      top: auto;
      bottom: calc(0.25rem * 4);
      --toast-y: 0;
    }
    &:where(.toast-middle) {
      top: calc(1/2 * 100%);
      bottom: auto;
      --toast-y: -50%;
    }
    &:where(.toast-top) {
      top: calc(0.25rem * 4);
      bottom: auto;
      --toast-y: 0;
    }
  }
  .toggle {
    border: var(--border) solid currentColor;
    color: var(--input-color);
    position: relative;
    display: inline-grid;
    flex-shrink: 0;
    cursor: pointer;
    appearance: none;
    place-content: center;
    vertical-align: middle;
    webkit-user-select: none;
    user-select: none;
    grid-template-columns: 0fr 1fr 1fr;
    --radius-selector-max: calc(
    var(--radius-selector) + var(--radius-selector) + var(--radius-selector)
  );
    border-radius: calc( var(--radius-selector) + min(var(--toggle-p), var(--radius-selector-max)) + min(var(--border), var(--radius-selector-max)) );
    padding: var(--toggle-p);
    box-shadow: 0 1px currentColor inset;
    @supports (color: color-mix(in lab, red, red)) {
      box-shadow: 0 1px color-mix(in oklab, currentColor calc(var(--depth) * 10%), #0000) inset;
    }
    transition: color 0.3s, grid-template-columns 0.2s;
    --input-color: var(--color-base-content);
    @supports (color: color-mix(in lab, red, red)) {
      --input-color: color-mix(in oklab, var(--color-base-content) 50%, #0000);
    }
    --toggle-p: calc(var(--size) * 0.125);
    --size: calc(var(--size-selector, 0.25rem) * 6);
    width: calc((var(--size) * 2) - (var(--border) + var(--toggle-p)) * 2);
    height: var(--size);
    > * {
      z-index: 1;
      grid-column: span 1 / span 1;
      grid-column-start: 2;
      grid-row-start: 1;
      height: 100%;
      cursor: pointer;
      appearance: none;
      background-color: transparent;
      padding: calc(0.25rem * 0.5);
      transition: opacity 0.2s, rotate 0.4s;
      border: none;
      &:focus {
        --tw-outline-style: none;
        outline-style: none;
        @media (forced-colors: active) {
          outline: 2px solid transparent;
          outline-offset: 2px;
        }
      }
      &:nth-child(2) {
        color: var(--color-base-100);
        rotate: 0deg;
      }
      &:nth-child(3) {
        color: var(--color-base-100);
        opacity: 0%;
        rotate: -15deg;
      }
    }
    &:has(:checked) {
      > :nth-child(2) {
        opacity: 0%;
        rotate: 15deg;
      }
      > :nth-child(3) {
        opacity: 100%;
        rotate: 0deg;
      }
    }
    &:before {
      position: relative;
      inset-inline-start: calc(0.25rem * 0);
      grid-column-start: 2;
      grid-row-start: 1;
      aspect-ratio: 1 / 1;
      height: 100%;
      border-radius: var(--radius-selector);
      background-color: currentColor;
      translate: 0;
      --tw-content: "";
      content: var(--tw-content);
      transition: background-color 0.1s, translate 0.2s, inset-inline-start 0.2s;
      box-shadow: 0 -1px oklch(0% 0 0 / calc(var(--depth) * 0.1)) inset, 0 8px 0 -4px oklch(100% 0 0 / calc(var(--depth) * 0.1)) inset, 0 1px currentColor;
      @supports (color: color-mix(in lab, red, red)) {
        box-shadow: 0 -1px oklch(0% 0 0 / calc(var(--depth) * 0.1)) inset, 0 8px 0 -4px oklch(100% 0 0 / calc(var(--depth) * 0.1)) inset, 0 1px color-mix(in oklab, currentColor calc(var(--depth) * 10%), #0000);
      }
      background-size: auto, calc(var(--noise) * 100%);
      background-image: none, var(--fx-noise);
    }
    @media (forced-colors: active) {
      &:before {
        outline-style: var(--tw-outline-style);
        outline-width: 1px;
        outline-offset: calc(1px * -1);
      }
    }
    @media print {
      &:before {
        outline: 0.25rem solid;
        outline-offset: -1rem;
      }
    }
    &:focus-visible, &:has(:focus-visible) {
      outline: 2px solid currentColor;
      outline-offset: 2px;
    }
    &:checked, &[aria-checked="true"], &:has(> input:checked) {
      grid-template-columns: 1fr 1fr 0fr;
      background-color: var(--color-base-100);
      --input-color: var(--color-base-content);
      &:before {
        background-color: currentColor;
      }
      @starting-style {
        &:before {
          opacity: 0;
        }
      }
    }
    &:indeterminate {
      grid-template-columns: 0.5fr 1fr 0.5fr;
    }
    &:disabled {
      cursor: not-allowed;
      opacity: 30%;
      &:before {
        background-color: transparent;
        border: var(--border) solid currentColor;
      }
    }
  }
  .input {
    cursor: text;
    border: var(--border) solid #0000;
    position: relative;
    display: inline-flex;
    flex-shrink: 1;
    appearance: none;
    align-items: center;
    gap: calc(0.25rem * 2);
    background-color: var(--color-base-100);
    padding-inline: calc(0.25rem * 3);
    vertical-align: middle;
    white-space: nowrap;
    width: clamp(3rem, 20rem, 100%);
    height: var(--size);
    font-size: 0.875rem;
    touch-action: manipulation;
    border-start-start-radius: var(--join-ss, var(--radius-field));
    border-start-end-radius: var(--join-se, var(--radius-field));
    border-end-start-radius: var(--join-es, var(--radius-field));
    border-end-end-radius: var(--join-ee, var(--radius-field));
    border-color: var(--input-color);
    box-shadow: 0 1px var(--input-color) inset, 0 -1px oklch(100% 0 0 / calc(var(--depth) * 0.1)) inset;
    @supports (color: color-mix(in lab, red, red)) {
      box-shadow: 0 1px color-mix(in oklab, var(--input-color) calc(var(--depth) * 10%), #0000) inset, 0 -1px oklch(100% 0 0 / calc(var(--depth) * 0.1)) inset;
    }
    --size: calc(var(--size-field, 0.25rem) * 10);
    --input-color: var(--color-base-content);
    @supports (color: color-mix(in lab, red, red)) {
      --input-color: color-mix(in oklab, var(--color-base-content) 20%, #0000);
    }
    &:where(input) {
      display: inline-flex;
    }
    :where(input) {
      display: inline-flex;
      height: 100%;
      width: 100%;
      appearance: none;
      background-color: transparent;
      border: none;
      &:focus, &:focus-within {
        --tw-outline-style: none;
        outline-style: none;
        @media (forced-colors: active) {
          outline: 2px solid transparent;
          outline-offset: 2px;
        }
      }
    }
    :where(input[type="url"]), :where(input[type="email"]) {
      direction: ltr;
    }
    :where(input[type="date"]) {
      display: inline-block;
    }
    &:focus, &:focus-within {
      --input-color: var(--color-base-content);
      box-shadow: 0 1px var(--input-color);
      @supports (color: color-mix(in lab, red, red)) {
        box-shadow: 0 1px color-mix(in oklab, var(--input-color) calc(var(--depth) * 10%), #0000);
      }
      outline: 2px solid var(--input-color);
      outline-offset: 2px;
      isolation: isolate;
      z-index: 1;
    }
    &:has(> input[disabled]), &:is(:disabled, [disabled]) {
      cursor: not-allowed;
      border-color: var(--color-base-200);
      background-color: var(--color-base-200);
      color: var(--color-base-content);
      @supports (color: color-mix(in lab, red, red)) {
        color: color-mix(in oklab, var(--color-base-content) 40%, transparent);
      }
      &::placeholder {
        color: var(--color-base-content);
        @supports (color: color-mix(in lab, red, red)) {
          color: color-mix(in oklab, var(--color-base-content) 20%, transparent);
        }
      }
      box-shadow: none;
    }
    &:has(> input[disabled]) > input[disabled] {
      cursor: not-allowed;
    }
    &::-webkit-date-and-time-value {
      text-align: inherit;
    }
    &[type="number"] {
      &::-webkit-inner-spin-button {
        margin-block: calc(0.25rem * -3);
        margin-inline-end: calc(0.25rem * -3);
      }
    }
    &::-webkit-calendar-picker-indicator {
      position: absolute;
      inset-inline-end: 0.75em;
    }
  }
  .table {
    font-size: 0.875rem;
    position: relative;
    width: 100%;
    border-radius: var(--radius-box);
    text-align: left;
    &:where(:dir(rtl), [dir="rtl"], [dir="rtl"] *) {
      text-align: right;
    }
    tr.row-hover {
      &, &:nth-child(even) {
        &:hover {
          @media (hover: hover) {
            background-color: var(--color-base-200);
          }
        }
      }
    }
    :where(th, td) {
      padding-inline: calc(0.25rem * 4);
      padding-block: calc(0.25rem * 3);
      vertical-align: middle;
    }
    :where(thead, tfoot) {
      white-space: nowrap;
      color: var(--color-base-content);
      @supports (color: color-mix(in lab, red, red)) {
        color: color-mix(in oklab, var(--color-base-content) 60%, transparent);
      }
      font-size: 0.875rem;
      font-weight: 600;
    }
    :where(tfoot) {
      border-top: var(--border) solid var(--color-base-content);
      @supports (color: color-mix(in lab, red, red)) {
        border-top: var(--border) solid color-mix(in oklch, var(--color-base-content) 5%, #0000);
      }
    }
    :where(.table-pin-rows thead tr) {
      position: sticky;
      top: calc(0.25rem * 0);
      z-index: 1;
      background-color: var(--color-base-100);
    }
    :where(.table-pin-rows tfoot tr) {
      position: sticky;
      bottom: calc(0.25rem * 0);
      z-index: 1;
      background-color: var(--color-base-100);
    }
    :where(.table-pin-cols tr th) {
      position: sticky;
      right: calc(0.25rem * 0);
      left: calc(0.25rem * 0);
      background-color: var(--color-base-100);
    }
    :where(thead tr, tbody tr:not(:last-child)) {
      border-bottom: var(--border) solid var(--color-base-content);
      @supports (color: color-mix(in lab, red, red)) {
        border-bottom: var(--border) solid color-mix(in oklch, var(--color-base-content) 5%, #0000);
      }
    }
  }
  .diff-resizer {
    position: relative;
    top: calc(1/2 * 100%);
    z-index: 1;
    grid-column-start: 1;
    grid-row-start: 1;
    height: calc(0.25rem * 2);
    width: 50cqi;
    max-width: calc(100cqi - 1rem);
    min-width: 1rem;
    resize: horizontal;
    overflow: hidden;
    opacity: 0%;
    transform: scaleY(3) translate(0.35rem, 0.08rem);
    cursor: ew-resize;
    transform-origin: 100% 100%;
    clip-path: inset(calc(100% - 0.75rem) 0 0 calc(100% - 0.75rem));
    transition: min-width 0.3s ease-out, max-width 0.3s ease-out;
  }
  .range {
    appearance: none;
    webkit-appearance: none;
    --range-thumb: var(--color-base-100);
    --range-thumb-size: calc(var(--size-selector, 0.25rem) * 6);
    --range-progress: currentColor;
    --range-fill: 1;
    --range-p: 0.25rem;
    --range-bg: currentColor;
    @supports (color: color-mix(in lab, red, red)) {
      --range-bg: color-mix(in oklab, currentColor 10%, #0000);
    }
    cursor: pointer;
    overflow: hidden;
    background-color: transparent;
    vertical-align: middle;
    width: clamp(3rem, 20rem, 100%);
    --radius-selector-max: calc(
    var(--radius-selector) + var(--radius-selector) + var(--radius-selector)
  );
    border-radius: calc(var(--radius-selector) + min(var(--range-p), var(--radius-selector-max)));
    border: none;
    height: var(--range-thumb-size);
    [dir="rtl"] & {
      --range-dir: -1;
    }
    &:focus {
      outline: none;
    }
    &:focus-visible {
      outline: 2px solid;
      outline-offset: 2px;
    }
    &::-webkit-slider-runnable-track {
      width: 100%;
      background-color: var(--range-bg);
      border-radius: var(--radius-selector);
      height: calc(var(--range-thumb-size) * 0.5);
    }
    @media (forced-colors: active) {
      &::-webkit-slider-runnable-track {
        border: 1px solid;
      }
    }
    @media (forced-colors: active) {
      &::-moz-range-track {
        border: 1px solid;
      }
    }
    &::-webkit-slider-thumb {
      position: relative;
      box-sizing: border-box;
      border-radius: calc(var(--radius-selector) + min(var(--range-p), var(--radius-selector-max)));
      background-color: currentColor;
      height: var(--range-thumb-size);
      width: var(--range-thumb-size);
      border: var(--range-p) solid;
      appearance: none;
      webkit-appearance: none;
      top: 50%;
      color: var(--range-progress);
      transform: translateY(-50%);
      box-shadow: 0 -1px oklch(0% 0 0 / calc(var(--depth) * 0.1)) inset, 0 8px 0 -4px oklch(100% 0 0 / calc(var(--depth) * 0.1)) inset, 0 1px currentColor, 0 0 0 2rem var(--range-thumb) inset, calc((var(--range-dir, 1) * -100rem) - (var(--range-dir, 1) * var(--range-thumb-size) / 2)) 0 0 calc(100rem * var(--range-fill));
      @supports (color: color-mix(in lab, red, red)) {
        box-shadow: 0 -1px oklch(0% 0 0 / calc(var(--depth) * 0.1)) inset, 0 8px 0 -4px oklch(100% 0 0 / calc(var(--depth) * 0.1)) inset, 0 1px color-mix(in oklab, currentColor calc(var(--depth) * 10%), #0000), 0 0 0 2rem var(--range-thumb) inset, calc((var(--range-dir, 1) * -100rem) - (var(--range-dir, 1) * var(--range-thumb-size) / 2)) 0 0 calc(100rem * var(--range-fill));
      }
    }
    &::-moz-range-track {
      width: 100%;
      background-color: var(--range-bg);
      border-radius: var(--radius-selector);
      height: calc(var(--range-thumb-size) * 0.5);
    }
    &::-moz-range-thumb {
      position: relative;
      box-sizing: border-box;
      border-radius: calc(var(--radius-selector) + min(var(--range-p), var(--radius-selector-max)));
      background-color: currentColor;
      height: var(--range-thumb-size);
      width: var(--range-thumb-size);
      border: var(--range-p) solid;
      top: 50%;
      color: var(--range-progress);
      box-shadow: 0 -1px oklch(0% 0 0 / calc(var(--depth) * 0.1)) inset, 0 8px 0 -4px oklch(100% 0 0 / calc(var(--depth) * 0.1)) inset, 0 1px currentColor, 0 0 0 2rem var(--range-thumb) inset, calc((var(--range-dir, 1) * -100rem) - (var(--range-dir, 1) * var(--range-thumb-size) / 2)) 0 0 calc(100rem * var(--range-fill));
      @supports (color: color-mix(in lab, red, red)) {
        box-shadow: 0 -1px oklch(0% 0 0 / calc(var(--depth) * 0.1)) inset, 0 8px 0 -4px oklch(100% 0 0 / calc(var(--depth) * 0.1)) inset, 0 1px color-mix(in oklab, currentColor calc(var(--depth) * 10%), #0000), 0 0 0 2rem var(--range-thumb) inset, calc((var(--range-dir, 1) * -100rem) - (var(--range-dir, 1) * var(--range-thumb-size) / 2)) 0 0 calc(100rem * var(--range-fill));
      }
    }
    &:disabled {
      cursor: not-allowed;
      opacity: 30%;
    }
  }
  .select {
    border: var(--border) solid #0000;
    position: relative;
    display: inline-flex;
    flex-shrink: 1;
    appearance: none;
    align-items: center;
    gap: calc(0.25rem * 1.5);
    background-color: var(--color-base-100);
    padding-inline-start: calc(0.25rem * 4);
    padding-inline-end: calc(0.25rem * 7);
    vertical-align: middle;
    width: clamp(3rem, 20rem, 100%);
    height: var(--size);
    font-size: 0.875rem;
    touch-action: manipulation;
    border-start-start-radius: var(--join-ss, var(--radius-field));
    border-start-end-radius: var(--join-se, var(--radius-field));
    border-end-start-radius: var(--join-es, var(--radius-field));
    border-end-end-radius: var(--join-ee, var(--radius-field));
    background-image: linear-gradient(45deg, #0000 50%, currentColor 50%), linear-gradient(135deg, currentColor 50%, #0000 50%);
    background-position: calc(100% - 20px) calc(1px + 50%), calc(100% - 16.1px) calc(1px + 50%);
    background-size: 4px 4px, 4px 4px;
    background-repeat: no-repeat;
    text-overflow: ellipsis;
    box-shadow: 0 1px var(--input-color) inset, 0 -1px oklch(100% 0 0 / calc(var(--depth) * 0.1)) inset;
    @supports (color: color-mix(in lab, red, red)) {
      box-shadow: 0 1px color-mix(in oklab, var(--input-color) calc(var(--depth) * 10%), #0000) inset, 0 -1px oklch(100% 0 0 / calc(var(--depth) * 0.1)) inset;
    }
    border-color: var(--input-color);
    --input-color: var(--color-base-content);
    @supports (color: color-mix(in lab, red, red)) {
      --input-color: color-mix(in oklab, var(--color-base-content) 20%, #0000);
    }
    --size: calc(var(--size-field, 0.25rem) * 10);
    [dir="rtl"] & {
      background-position: calc(0% + 12px) calc(1px + 50%), calc(0% + 16px) calc(1px + 50%);
    }
    select {
      margin-inline-start: calc(0.25rem * -4);
      margin-inline-end: calc(0.25rem * -7);
      width: calc(100% + 2.75rem);
      appearance: none;
      padding-inline-start: calc(0.25rem * 4);
      padding-inline-end: calc(0.25rem * 7);
      height: calc(100% - 2px);
      background: inherit;
      border-radius: inherit;
      border-style: none;
      &:focus, &:focus-within {
        --tw-outline-style: none;
        outline-style: none;
        @media (forced-colors: active) {
          outline: 2px solid transparent;
          outline-offset: 2px;
        }
      }
      &:not(:last-child) {
        margin-inline-end: calc(0.25rem * -5.5);
        background-image: none;
      }
    }
    &:focus, &:focus-within {
      --input-color: var(--color-base-content);
      box-shadow: 0 1px var(--input-color);
      @supports (color: color-mix(in lab, red, red)) {
        box-shadow: 0 1px color-mix(in oklab, var(--input-color) calc(var(--depth) * 10%), #0000);
      }
      outline: 2px solid var(--input-color);
      outline-offset: 2px;
      isolation: isolate;
      z-index: 1;
    }
    &:has(> select[disabled]), &:is(:disabled, [disabled]) {
      cursor: not-allowed;
      border-color: var(--color-base-200);
      background-color: var(--color-base-200);
      color: var(--color-base-content);
      @supports (color: color-mix(in lab, red, red)) {
        color: color-mix(in oklab, var(--color-base-content) 40%, transparent);
      }
      &::placeholder {
        color: var(--color-base-content);
        @supports (color: color-mix(in lab, red, red)) {
          color: color-mix(in oklab, var(--color-base-content) 20%, transparent);
        }
      }
    }
    &:has(> select[disabled]) > select[disabled] {
      cursor: not-allowed;
    }
  }
  .card {
    position: relative;
    display: flex;
    flex-direction: column;
    border-radius: var(--radius-box);
    outline-width: 2px;
    transition: outline 0.2s ease-in-out;
    outline: 0 solid #0000;
    outline-offset: 2px;
    &:focus {
      --tw-outline-style: none;
      outline-style: none;
      @media (forced-colors: active) {
        outline: 2px solid transparent;
        outline-offset: 2px;
      }
    }
    &:focus-visible {
      outline-color: currentColor;
    }
    :where(figure:first-child) {
      overflow: hidden;
      border-start-start-radius: inherit;
      border-start-end-radius: inherit;
      border-end-start-radius: unset;
      border-end-end-radius: unset;
    }
    :where(figure:last-child) {
      overflow: hidden;
      border-start-start-radius: unset;
      border-start-end-radius: unset;
      border-end-start-radius: inherit;
      border-end-end-radius: inherit;
    }
    &:where(.card-border) {
      border: var(--border) solid var(--color-base-200);
    }
    &:where(.card-dash) {
      border: var(--border) dashed var(--color-base-200);
    }
    &.image-full {
      display: grid;
      > * {
        grid-column-start: 1;
        grid-row-start: 1;
      }
      > .card-body {
        position: relative;
        color: var(--color-neutral-content);
      }
      :where(figure) {
        overflow: hidden;
        border-radius: inherit;
      }
      > figure img {
        height: 100%;
        object-fit: cover;
        filter: brightness(28%);
      }
    }
    figure {
      display: flex;
      align-items: center;
      justify-content: center;
    }
    &:has(> input:is(input[type="checkbox"], input[type="radio"])) {
      cursor: pointer;
      user-select: none;
    }
    &:has(> :checked) {
      outline: 2px solid currentColor;
    }
  }
  .swap {
    position: relative;
    display: inline-grid;
    cursor: pointer;
    place-content: center;
    vertical-align: middle;
    webkit-user-select: none;
    user-select: none;
    input {
      appearance: none;
      border: none;
    }
    > * {
      grid-column-start: 1;
      grid-row-start: 1;
      transition-property: transform, rotate, opacity;
      transition-duration: 0.2s;
      transition-timing-function: cubic-bezier(0, 0, 0.2, 1);
    }
    .swap-on, .swap-indeterminate, input:indeterminate ~ .swap-on {
      opacity: 0%;
    }
    input:is(:checked, :indeterminate) {
      & ~ .swap-off {
        opacity: 0%;
      }
    }
    input:checked ~ .swap-on, input:indeterminate ~ .swap-indeterminate {
      opacity: 100%;
      backface-visibility: visible;
    }
  }
  .collapse-title {
    grid-column-start: 1;
    grid-row-start: 1;
    position: relative;
    width: 100%;
    padding: 1rem;
    padding-inline-end: 3rem;
    min-height: 1lh;
    transition: background-color 0.2s ease-out;
  }
  .checkbox {
    border: var(--border) solid var(--input-color, var(--color-base-content));
    @supports (color: color-mix(in lab, red, red)) {
      border: var(--border) solid var(--input-color, color-mix(in oklab, var(--color-base-content) 20%, #0000));
    }
    position: relative;
    display: inline-block;
    flex-shrink: 0;
    cursor: pointer;
    appearance: none;
    border-radius: var(--radius-selector);
    padding: calc(0.25rem * 1);
    vertical-align: middle;
    color: var(--color-base-content);
    box-shadow: 0 1px oklch(0% 0 0 / calc(var(--depth) * 0.1)) inset, 0 0 #0000 inset, 0 0 #0000;
    transition: background-color 0.2s, box-shadow 0.2s;
    --size: calc(var(--size-selector, 0.25rem) * 6);
    width: var(--size);
    height: var(--size);
    background-size: auto, calc(var(--noise) * 100%);
    background-image: none, var(--fx-noise);
    &:before {
      --tw-content: "";
      content: var(--tw-content);
      display: block;
      width: 100%;
      height: 100%;
      rotate: 45deg;
      background-color: currentColor;
      opacity: 0%;
      transition: clip-path 0.3s, opacity 0.1s, rotate 0.3s, translate 0.3s;
      transition-delay: 0.1s;
      clip-path: polygon(20% 100%, 20% 80%, 50% 80%, 50% 80%, 70% 80%, 70% 100%);
      box-shadow: 0px 3px 0 0px oklch(100% 0 0 / calc(var(--depth) * 0.1)) inset;
      font-size: 1rem;
      line-height: 0.75;
    }
    &:focus-visible {
      outline: 2px solid var(--input-color, currentColor);
      outline-offset: 2px;
    }
    &:checked, &[aria-checked="true"] {
      background-color: var(--input-color, #0000);
      box-shadow: 0 0 #0000 inset, 0 8px 0 -4px oklch(100% 0 0 / calc(var(--depth) * 0.1)) inset, 0 1px oklch(0% 0 0 / calc(var(--depth) * 0.1));
      &:before {
        clip-path: polygon(20% 100%, 20% 80%, 50% 80%, 50% 0%, 70% 0%, 70% 100%);
        opacity: 100%;
      }
      @media (forced-colors: active) {
        &:before {
          rotate: 0deg;
          background-color: transparent;
          --tw-content: "✔︎";
          clip-path: none;
        }
      }
      @media print {
        &:before {
          rotate: 0deg;
          background-color: transparent;
          --tw-content: "✔︎";
          clip-path: none;
        }
      }
    }
    &:indeterminate {
      &:before {
        rotate: 0deg;
        opacity: 100%;
        translate: 0 -35%;
        clip-path: polygon(20% 100%, 20% 80%, 50% 80%, 50% 80%, 80% 80%, 80% 100%);
      }
    }
    &:disabled {
      cursor: not-allowed;
      opacity: 20%;
    }
  }
  .radio {
    position: relative;
    display: inline-block;
    flex-shrink: 0;
    cursor: pointer;
    appearance: none;
    border-radius: calc(infinity * 1px);
    padding: calc(0.25rem * 1);
    vertical-align: middle;
    border: var(--border) solid var(--input-color, currentColor);
    @supports (color: color-mix(in lab, red, red)) {
      border: var(--border) solid var(--input-color, color-mix(in srgb, currentColor 20%, #0000));
    }
    box-shadow: 0 1px oklch(0% 0 0 / calc(var(--depth) * 0.1)) inset;
    --size: calc(var(--size-selector, 0.25rem) * 6);
    width: var(--size);
    height: var(--size);
    color: var(--input-color, currentColor);
    &:before {
      display: block;
      width: 100%;
      height: 100%;
      border-radius: calc(infinity * 1px);
      --tw-content: "";
      content: var(--tw-content);
      background-size: auto, calc(var(--noise) * 100%);
      background-image: none, var(--fx-noise);
    }
    &:focus-visible {
      outline: 2px solid currentColor;
    }
    &:checked, &[aria-checked="true"] {
      animation: radio 0.2s ease-out;
      border-color: currentColor;
      background-color: var(--color-base-100);
      &:before {
        background-color: currentColor;
        box-shadow: 0 -1px oklch(0% 0 0 / calc(var(--depth) * 0.1)) inset, 0 8px 0 -4px oklch(100% 0 0 / calc(var(--depth) * 0.1)) inset, 0 1px oklch(0% 0 0 / calc(var(--depth) * 0.1));
      }
      @media (forced-colors: active) {
        &:before {
          outline-style: var(--tw-outline-style);
          outline-width: 1px;
          outline-offset: calc(1px * -1);
        }
      }
      @media print {
        &:before {
          outline: 0.25rem solid;
          outline-offset: -1rem;
        }
      }
    }
    &:disabled {
      cursor: not-allowed;
      opacity: 20%;
    }
  }
  .rating {
    position: relative;
    display: inline-flex;
    vertical-align: middle;
    & input {
      border: none;
      appearance: none;
    }
    :where(*) {
      animation: rating 0.25s ease-out;
      height: calc(0.25rem * 6);
      width: calc(0.25rem * 6);
      border-radius: 0;
      background-color: var(--color-base-content);
      opacity: 20%;
      &:is(input) {
        cursor: pointer;
      }
    }
    & .rating-hidden {
      width: calc(0.25rem * 2);
      background-color: transparent;
    }
    input[type="radio"]:checked {
      background-image: none;
    }
    * {
      &:checked, &[aria-checked="true"], &[aria-current="true"], &:has(~ *:checked, ~ *[aria-checked="true"], ~ *[aria-current="true"]) {
        opacity: 100%;
      }
      &:focus-visible {
        transition: scale 0.2s ease-out;
        scale: 1.1;
      }
    }
    & *:active:focus {
      animation: none;
      scale: 1.1;
    }
    &.rating-xs :where(*:not(.rating-hidden)) {
      width: calc(0.25rem * 4);
      height: calc(0.25rem * 4);
    }
    &.rating-sm :where(*:not(.rating-hidden)) {
      width: calc(0.25rem * 5);
      height: calc(0.25rem * 5);
    }
    &.rating-md :where(*:not(.rating-hidden)) {
      width: calc(0.25rem * 6);
      height: calc(0.25rem * 6);
    }
    &.rating-lg :where(*:not(.rating-hidden)) {
      width: calc(0.25rem * 7);
      height: calc(0.25rem * 7);
    }
    &.rating-xl :where(*:not(.rating-hidden)) {
      width: calc(0.25rem * 8);
      height: calc(0.25rem * 8);
    }
  }
  .stats {
    position: relative;
    display: inline-grid;
    grid-auto-flow: column;
    overflow-x: auto;
    border-radius: var(--radius-box);
  }
  .progress {
    position: relative;
    height: calc(0.25rem * 2);
    width: 100%;
    appearance: none;
    overflow: hidden;
    border-radius: var(--radius-box);
    background-color: currentColor;
    @supports (color: color-mix(in lab, red, red)) {
      background-color: color-mix(in oklab, currentColor 20%, transparent);
    }
    color: var(--color-base-content);
    &:indeterminate {
      background-image: repeating-linear-gradient( 90deg, currentColor -1%, currentColor 10%, #0000 10%, #0000 90% );
      background-size: 200%;
      background-position-x: 15%;
      animation: progress 5s ease-in-out infinite;
      @supports (-moz-appearance: none) {
        &::-moz-progress-bar {
          background-color: transparent;
          background-image: repeating-linear-gradient( 90deg, currentColor -1%, currentColor 10%, #0000 10%, #0000 90% );
          background-size: 200%;
          background-position-x: 15%;
          animation: progress 5s ease-in-out infinite;
        }
      }
    }
    @supports (-moz-appearance: none) {
      &::-moz-progress-bar {
        border-radius: var(--radius-box);
        background-color: currentColor;
      }
    }
    @supports (-webkit-appearance: none) {
      &::-webkit-progress-bar {
        border-radius: var(--radius-box);
        background-color: transparent;
      }
      &::-webkit-progress-value {
        border-radius: var(--radius-box);
        background-color: currentColor;
      }
    }
  }
  .absolute {
    position: absolute;
  }
  .fixed {
    position: fixed;
  }
  .relative {
    position: relative;
  }
  .static {
    position: static;
  }
<<<<<<< HEAD
  .sticky {
    position: sticky;
  }
  .inset-0 {
    inset: calc(var(--spacing) * 0);
  }
=======
>>>>>>> de2fbad4
  .top-0 {
    top: calc(var(--spacing) * 0);
  }
  .top-4 {
    top: calc(var(--spacing) * 4);
  }
  .top-\[calc\(env\(safe-area-inset-top\)\+4px\)\] {
    top: calc(env(safe-area-inset-top) + 4px);
  }
  .right-4 {
    right: calc(var(--spacing) * 4);
  }
  .bottom-0 {
    bottom: calc(var(--spacing) * 0);
  }
  .bottom-4 {
    bottom: calc(var(--spacing) * 4);
  }
  .left-0 {
    left: calc(var(--spacing) * 0);
  }
  .left-1 {
    left: calc(var(--spacing) * 1);
  }
  .left-1\/2 {
    left: calc(1/2 * 100%);
  }
<<<<<<< HEAD
  .left-4 {
    left: calc(var(--spacing) * 4);
  }
  .file-input {
    cursor: pointer;
    cursor: pointer;
    border: var(--border) solid #0000;
    display: inline-flex;
    appearance: none;
    align-items: center;
    background-color: var(--color-base-100);
    vertical-align: middle;
    webkit-user-select: none;
    user-select: none;
    width: clamp(3rem, 20rem, 100%);
    height: var(--size);
    padding-inline-end: 0.75rem;
    font-size: 0.875rem;
    line-height: 2;
    border-start-start-radius: var(--join-ss, var(--radius-field));
    border-start-end-radius: var(--join-se, var(--radius-field));
    border-end-start-radius: var(--join-es, var(--radius-field));
    border-end-end-radius: var(--join-ee, var(--radius-field));
    border-color: var(--input-color);
    box-shadow: 0 1px var(--input-color) inset, 0 -1px oklch(100% 0 0 / calc(var(--depth) * 0.1)) inset;
    @supports (color: color-mix(in lab, red, red)) {
      box-shadow: 0 1px color-mix(in oklab, var(--input-color) calc(var(--depth) * 10%), #0000) inset, 0 -1px oklch(100% 0 0 / calc(var(--depth) * 0.1)) inset;
    }
    --size: calc(var(--size-field, 0.25rem) * 10);
    --input-color: var(--color-base-content);
    @supports (color: color-mix(in lab, red, red)) {
      --input-color: color-mix(in oklab, var(--color-base-content) 20%, #0000);
    }
    &::file-selector-button {
      margin-inline-end: calc(0.25rem * 4);
      cursor: pointer;
      padding-inline: calc(0.25rem * 4);
      webkit-user-select: none;
      user-select: none;
      height: calc(100% + var(--border) * 2);
      margin-block: calc(var(--border) * -1);
      margin-inline-start: calc(var(--border) * -1);
      font-size: 0.875rem;
      color: var(--btn-fg);
      border-width: var(--border);
      border-style: solid;
      border-color: var(--btn-border);
      border-start-start-radius: calc(var(--join-ss, var(--radius-field) - var(--border)));
      border-end-start-radius: calc(var(--join-es, var(--radius-field) - var(--border)));
      font-weight: 600;
      background-color: var(--btn-bg);
      background-size: calc(var(--noise) * 100%);
      background-image: var(--btn-noise);
      text-shadow: 0 0.5px oklch(1 0 0 / calc(var(--depth) * 0.15));
      box-shadow: 0 0.5px 0 0.5px white inset, var(--btn-shadow);
      @supports (color: color-mix(in lab, red, red)) {
        box-shadow: 0 0.5px 0 0.5px color-mix( in oklab, color-mix(in oklab, white 30%, var(--btn-bg)) calc(var(--depth) * 20%), #0000 ) inset, var(--btn-shadow);
      }
      --size: calc(var(--size-field, 0.25rem) * 10);
      --btn-bg: var(--btn-color, var(--color-base-200));
      --btn-fg: var(--color-base-content);
      --btn-border: var(--btn-bg);
      @supports (color: color-mix(in lab, red, red)) {
        --btn-border: color-mix(in oklab, var(--btn-bg), #000 5%);
      }
      --btn-shadow: 0 3px 2px -2px var(--btn-bg),
      0 4px 3px -2px var(--btn-bg);
      @supports (color: color-mix(in lab, red, red)) {
        --btn-shadow: 0 3px 2px -2px color-mix(in oklab, var(--btn-bg) 30%, #0000),
      0 4px 3px -2px color-mix(in oklab, var(--btn-bg) 30%, #0000);
      }
      --btn-noise: var(--fx-noise);
    }
    &:focus {
      --input-color: var(--color-base-content);
      box-shadow: 0 1px var(--input-color);
      @supports (color: color-mix(in lab, red, red)) {
        box-shadow: 0 1px color-mix(in oklab, var(--input-color) 10%, #0000);
      }
      outline: 2px solid var(--input-color);
      outline-offset: 2px;
      isolation: isolate;
    }
    &:has(> input[disabled]), &:is(:disabled, [disabled]) {
      cursor: not-allowed;
      border-color: var(--color-base-200);
      background-color: var(--color-base-200);
      &::placeholder {
        color: var(--color-base-content);
        @supports (color: color-mix(in lab, red, red)) {
          color: color-mix(in oklab, var(--color-base-content) 20%, transparent);
        }
      }
      box-shadow: none;
      color: var(--color-base-content);
      @supports (color: color-mix(in lab, red, red)) {
        color: color-mix(in oklch, var(--color-base-content) 20%, #0000);
      }
      &::file-selector-button {
        cursor: not-allowed;
        border-color: var(--color-base-200);
        background-color: var(--color-base-200);
        --btn-border: #0000;
        --btn-noise: none;
        --btn-fg: var(--color-base-content);
        @supports (color: color-mix(in lab, red, red)) {
          --btn-fg: color-mix(in oklch, var(--color-base-content) 20%, #0000);
        }
      }
    }
  }
=======
>>>>>>> de2fbad4
  .textarea {
    border: var(--border) solid #0000;
    min-height: calc(0.25rem * 20);
    flex-shrink: 1;
    appearance: none;
    border-radius: var(--radius-field);
    background-color: var(--color-base-100);
    padding-block: calc(0.25rem * 2);
    vertical-align: middle;
    width: clamp(3rem, 20rem, 100%);
    padding-inline-start: 0.75rem;
    padding-inline-end: 0.75rem;
    font-size: 0.875rem;
    touch-action: manipulation;
    border-color: var(--input-color);
    box-shadow: 0 1px var(--input-color) inset, 0 -1px oklch(100% 0 0 / calc(var(--depth) * 0.1)) inset;
    @supports (color: color-mix(in lab, red, red)) {
      box-shadow: 0 1px color-mix(in oklab, var(--input-color) calc(var(--depth) * 10%), #0000) inset, 0 -1px oklch(100% 0 0 / calc(var(--depth) * 0.1)) inset;
    }
    --input-color: var(--color-base-content);
    @supports (color: color-mix(in lab, red, red)) {
      --input-color: color-mix(in oklab, var(--color-base-content) 20%, #0000);
    }
    textarea {
      appearance: none;
      background-color: transparent;
      border: none;
      &:focus, &:focus-within {
        --tw-outline-style: none;
        outline-style: none;
        @media (forced-colors: active) {
          outline: 2px solid transparent;
          outline-offset: 2px;
        }
      }
    }
    &:focus, &:focus-within {
      --input-color: var(--color-base-content);
      box-shadow: 0 1px var(--input-color);
      @supports (color: color-mix(in lab, red, red)) {
        box-shadow: 0 1px color-mix(in oklab, var(--input-color) calc(var(--depth) * 10%), #0000);
      }
      outline: 2px solid var(--input-color);
      outline-offset: 2px;
      isolation: isolate;
    }
    &:has(> textarea[disabled]), &:is(:disabled, [disabled]) {
      cursor: not-allowed;
      border-color: var(--color-base-200);
      background-color: var(--color-base-200);
      color: var(--color-base-content);
      @supports (color: color-mix(in lab, red, red)) {
        color: color-mix(in oklab, var(--color-base-content) 40%, transparent);
      }
      &::placeholder {
        color: var(--color-base-content);
        @supports (color: color-mix(in lab, red, red)) {
          color: color-mix(in oklab, var(--color-base-content) 20%, transparent);
        }
      }
      box-shadow: none;
    }
    &:has(> textarea[disabled]) > textarea[disabled] {
      cursor: not-allowed;
    }
  }
  .btn-active {
    --btn-bg: var(--btn-color, var(--color-base-200));
    @supports (color: color-mix(in lab, red, red)) {
      --btn-bg: color-mix(in oklab, var(--btn-color, var(--color-base-200)), #000 7%);
    }
    --btn-shadow: 0 0 0 0 oklch(0% 0 0/0), 0 0 0 0 oklch(0% 0 0/0);
    isolation: isolate;
  }
  .stack {
    display: inline-grid;
    grid-template-columns: 3px 4px 1fr 4px 3px;
    grid-template-rows: 3px 4px 1fr 4px 3px;
    & > * {
      height: 100%;
      width: 100%;
      &:nth-child(n + 2) {
        width: 100%;
        opacity: 70%;
      }
      &:nth-child(2) {
        z-index: 2;
        opacity: 90%;
      }
      &:nth-child(1) {
        z-index: 3;
        width: 100%;
      }
    }
    &, &.stack-bottom {
      > * {
        grid-column: 3 / 4;
        grid-row: 3 / 6;
        &:nth-child(2) {
          grid-column: 2 / 5;
          grid-row: 2 / 5;
        }
        &:nth-child(1) {
          grid-column: 1 / 6;
          grid-row: 1 / 4;
        }
      }
    }
    &.stack-top {
      > * {
        grid-column: 3 / 4;
        grid-row: 1 / 4;
        &:nth-child(2) {
          grid-column: 2 / 5;
          grid-row: 2 / 5;
        }
        &:nth-child(1) {
          grid-column: 1 / 6;
          grid-row: 3 / 6;
        }
      }
    }
    &.stack-start {
      > * {
        grid-column: 1 / 4;
        grid-row: 3 / 4;
        &:nth-child(2) {
          grid-column: 2 / 5;
          grid-row: 2 / 5;
        }
        &:nth-child(1) {
          grid-column: 3 / 6;
          grid-row: 1 / 6;
        }
      }
    }
    &.stack-end {
      > * {
        grid-column: 3 / 6;
        grid-row: 3 / 4;
        &:nth-child(2) {
          grid-column: 2 / 5;
          grid-row: 2 / 5;
        }
        &:nth-child(1) {
          grid-column: 1 / 4;
          grid-row: 1 / 6;
        }
      }
    }
  }
  .z-10 {
    z-index: 10;
  }
  .z-20 {
    z-index: 20;
  }
  .z-50 {
    z-index: 50;
  }
  .col-span-1 {
    grid-column: span 1 / span 1;
  }
  .stat-value {
    grid-column-start: 1;
    white-space: nowrap;
    font-size: 2rem;
    font-weight: 800;
  }
  .stat-title {
    grid-column-start: 1;
    white-space: nowrap;
    color: var(--color-base-content);
    @supports (color: color-mix(in lab, red, red)) {
      color: color-mix(in oklab, var(--color-base-content) 60%, transparent);
    }
    font-size: 0.75rem;
  }
  .container {
    width: 100%;
    @media (width >= 40rem) {
      max-width: 40rem;
    }
    @media (width >= 48rem) {
      max-width: 48rem;
    }
    @media (width >= 64rem) {
      max-width: 64rem;
    }
    @media (width >= 80rem) {
      max-width: 80rem;
    }
    @media (width >= 96rem) {
      max-width: 96rem;
    }
  }
  .m-4 {
    margin: calc(var(--spacing) * 4);
  }
  .\!filter {
    display: flex !important;
    flex-wrap: wrap !important;
    input[type="radio"] {
      width: auto !important;
    }
    input {
      overflow: hidden !important;
      opacity: 100% !important;
      scale: 1 !important;
      transition: margin 0.1s, opacity 0.3s, padding 0.3s, border-width 0.1s !important;
      &:not(:last-child) {
        margin-inline-end: calc(0.25rem * 1) !important;
      }
      &.filter-reset {
        aspect-ratio: 1 / 1 !important;
        &::after {
          content: "×" !important;
        }
      }
    }
    &:not(:has(input:checked:not(.filter-reset))) {
      .filter-reset, input[type="reset"] {
        scale: 0 !important;
        border-width: 0 !important;
        margin-inline: calc(0.25rem * 0) !important;
        width: calc(0.25rem * 0) !important;
        padding-inline: calc(0.25rem * 0) !important;
        opacity: 0% !important;
      }
    }
    &:has(input:checked:not(.filter-reset)) {
      input:not(:checked, .filter-reset, input[type="reset"]) {
        scale: 0 !important;
        border-width: 0 !important;
        margin-inline: calc(0.25rem * 0) !important;
        width: calc(0.25rem * 0) !important;
        padding-inline: calc(0.25rem * 0) !important;
        opacity: 0% !important;
      }
    }
  }
  .filter {
    display: flex;
    flex-wrap: wrap;
    input[type="radio"] {
      width: auto;
    }
    input {
      overflow: hidden;
      opacity: 100%;
      scale: 1;
      transition: margin 0.1s, opacity 0.3s, padding 0.3s, border-width 0.1s;
      &:not(:last-child) {
        margin-inline-end: calc(0.25rem * 1);
      }
      &.filter-reset {
        aspect-ratio: 1 / 1;
        &::after {
          content: "×";
        }
      }
    }
    &:not(:has(input:checked:not(.filter-reset))) {
      .filter-reset, input[type="reset"] {
        scale: 0;
        border-width: 0;
        margin-inline: calc(0.25rem * 0);
        width: calc(0.25rem * 0);
        padding-inline: calc(0.25rem * 0);
        opacity: 0%;
      }
    }
    &:has(input:checked:not(.filter-reset)) {
      input:not(:checked, .filter-reset, input[type="reset"]) {
        scale: 0;
        border-width: 0;
        margin-inline: calc(0.25rem * 0);
        width: calc(0.25rem * 0);
        padding-inline: calc(0.25rem * 0);
        opacity: 0%;
      }
    }
  }
  .mx-auto {
    margin-inline: auto;
  }
  .label {
    display: inline-flex;
    align-items: center;
    gap: calc(0.25rem * 1.5);
    white-space: nowrap;
    color: currentColor;
    @supports (color: color-mix(in lab, red, red)) {
      color: color-mix(in oklab, currentColor 60%, transparent);
    }
    &:has(input) {
      cursor: pointer;
    }
    &:is(.input > *, .select > *) {
      display: flex;
      height: calc(100% - 0.5rem);
      align-items: center;
      padding-inline: calc(0.25rem * 3);
      white-space: nowrap;
      font-size: inherit;
      &:first-child {
        margin-inline-start: calc(0.25rem * -3);
        margin-inline-end: calc(0.25rem * 3);
        border-inline-end: var(--border) solid currentColor;
        @supports (color: color-mix(in lab, red, red)) {
          border-inline-end: var(--border) solid color-mix(in oklab, currentColor 10%, #0000);
        }
      }
      &:last-child {
        margin-inline-start: calc(0.25rem * 3);
        margin-inline-end: calc(0.25rem * -3);
        border-inline-start: var(--border) solid currentColor;
        @supports (color: color-mix(in lab, red, red)) {
          border-inline-start: var(--border) solid color-mix(in oklab, currentColor 10%, #0000);
        }
      }
    }
  }
  .join-item {
    &:where(*:not(:first-child, :disabled, [disabled], .btn-disabled)) {
      margin-inline-start: calc(var(--border, 1px) * -1);
      margin-block-start: 0;
    }
    &:where(*:is(:disabled, [disabled], .btn-disabled)) {
      border-width: var(--border, 1px) 0 var(--border, 1px) var(--border, 1px);
    }
  }
  .mt-1 {
    margin-top: calc(var(--spacing) * 1);
  }
  .mt-2 {
    margin-top: calc(var(--spacing) * 2);
  }
  .mt-3 {
    margin-top: calc(var(--spacing) * 3);
  }
  .mt-4 {
    margin-top: calc(var(--spacing) * 4);
  }
  .mt-6 {
    margin-top: calc(var(--spacing) * 6);
  }
  .mt-8 {
    margin-top: calc(var(--spacing) * 8);
  }
  .mt-10 {
    margin-top: calc(var(--spacing) * 10);
  }
  .mt-16 {
    margin-top: calc(var(--spacing) * 16);
  }
  .mr-1 {
    margin-right: calc(var(--spacing) * 1);
  }
  .fieldset-legend {
    margin-bottom: calc(0.25rem * -1);
    display: flex;
    align-items: center;
    justify-content: space-between;
    gap: calc(0.25rem * 2);
    padding-block: calc(0.25rem * 2);
    color: var(--color-base-content);
    font-weight: 600;
  }
  .mb-3 {
    margin-bottom: calc(var(--spacing) * 3);
  }
  .ml-4 {
    margin-left: calc(var(--spacing) * 4);
  }
  .status {
    display: inline-block;
    aspect-ratio: 1 / 1;
    width: calc(0.25rem * 2);
    height: calc(0.25rem * 2);
    border-radius: var(--radius-selector);
    background-color: var(--color-base-content);
    @supports (color: color-mix(in lab, red, red)) {
      background-color: color-mix(in oklab, var(--color-base-content) 20%, transparent);
    }
    background-position: center;
    background-repeat: no-repeat;
    vertical-align: middle;
    color: color-mix(in srgb, #000 30%, transparent);
    @supports (color: color-mix(in lab, red, red)) {
      color: color-mix(in srgb, #000 30%, transparent);
      @supports (color: color-mix(in lab, red, red)) {
        color: color-mix(in oklab, var(--color-black) 30%, transparent);
      }
    }
    background-image: radial-gradient( circle at 35% 30%, oklch(1 0 0 / calc(var(--depth) * 0.5)), #0000 );
    box-shadow: 0 2px 3px -1px currentColor;
    @supports (color: color-mix(in lab, red, red)) {
      box-shadow: 0 2px 3px -1px color-mix(in oklab, currentColor calc(var(--depth) * 100%), #0000);
    }
  }
  .badge {
    display: inline-flex;
    align-items: center;
    justify-content: center;
    gap: calc(0.25rem * 2);
    border-radius: var(--radius-selector);
    vertical-align: middle;
    color: var(--badge-fg);
    border: var(--border) solid var(--badge-color, var(--color-base-200));
    font-size: 0.875rem;
    width: fit-content;
    padding-inline: calc(0.25rem * 3 - var(--border));
    background-size: auto, calc(var(--noise) * 100%);
    background-image: none, var(--fx-noise);
    background-color: var(--badge-bg);
    --badge-bg: var(--badge-color, var(--color-base-100));
    --badge-fg: var(--color-base-content);
    --size: calc(var(--size-selector, 0.25rem) * 6);
    height: var(--size);
  }
  .tabs {
    display: flex;
    flex-wrap: wrap;
    --tabs-height: auto;
    --tabs-direction: row;
    --tab-height: calc(var(--size-field, 0.25rem) * 10);
    height: var(--tabs-height);
    flex-direction: var(--tabs-direction);
  }
  .navbar {
    display: flex;
    width: 100%;
    align-items: center;
    padding: 0.5rem;
    min-height: 4rem;
  }
  .stat {
    display: inline-grid;
    width: 100%;
    column-gap: calc(0.25rem * 4);
    padding-inline: calc(0.25rem * 6);
    padding-block: calc(0.25rem * 4);
    grid-template-columns: repeat(1, 1fr);
    &:not(:last-child) {
      border-inline-end: var(--border) dashed currentColor;
      @supports (color: color-mix(in lab, red, red)) {
        border-inline-end: var(--border) dashed color-mix(in oklab, currentColor 10%, #0000);
      }
      border-block-end: none;
    }
  }
  .card-body {
    display: flex;
    flex: auto;
    flex-direction: column;
    gap: calc(0.25rem * 2);
    padding: var(--card-p, 1.5rem);
    font-size: var(--card-fs, 0.875rem);
    :where(p) {
      flex-grow: 1;
    }
  }
  .alert {
    display: grid;
    align-items: center;
    gap: calc(0.25rem * 4);
    border-radius: var(--radius-box);
    padding-inline: calc(0.25rem * 4);
    padding-block: calc(0.25rem * 3);
    color: var(--color-base-content);
    background-color: var(--alert-color, var(--color-base-200));
    justify-content: start;
    justify-items: start;
    grid-auto-flow: column;
    grid-template-columns: auto;
    text-align: start;
    border: var(--border) solid var(--color-base-200);
    font-size: 0.875rem;
    line-height: 1.25rem;
    background-size: auto, calc(var(--noise) * 100%);
    background-image: none, var(--fx-noise);
    box-shadow: 0 3px 0 -2px oklch(100% 0 0 / calc(var(--depth) * 0.08)) inset, 0 1px #000, 0 4px 3px -2px oklch(0% 0 0 / calc(var(--depth) * 0.08));
    @supports (color: color-mix(in lab, red, red)) {
      box-shadow: 0 3px 0 -2px oklch(100% 0 0 / calc(var(--depth) * 0.08)) inset, 0 1px color-mix( in oklab, color-mix(in oklab, #000 20%, var(--alert-color, var(--color-base-200))) calc(var(--depth) * 20%), #0000 ), 0 4px 3px -2px oklch(0% 0 0 / calc(var(--depth) * 0.08));
    }
    &:has(:nth-child(2)) {
      grid-template-columns: auto minmax(auto, 1fr);
    }
    &.alert-outline {
      background-color: transparent;
      color: var(--alert-color);
      box-shadow: none;
      background-image: none;
    }
    &.alert-dash {
      background-color: transparent;
      color: var(--alert-color);
      border-style: dashed;
      box-shadow: none;
      background-image: none;
    }
    &.alert-soft {
      color: var(--alert-color, var(--color-base-content));
      background: var(--alert-color, var(--color-base-content));
      @supports (color: color-mix(in lab, red, red)) {
        background: color-mix( in oklab, var(--alert-color, var(--color-base-content)) 8%, var(--color-base-100) );
      }
      border-color: var(--alert-color, var(--color-base-content));
      @supports (color: color-mix(in lab, red, red)) {
        border-color: color-mix( in oklab, var(--alert-color, var(--color-base-content)) 10%, var(--color-base-100) );
      }
      box-shadow: none;
      background-image: none;
    }
  }
  .fieldset {
    display: grid;
    gap: calc(0.25rem * 1.5);
    padding-block: calc(0.25rem * 1);
    font-size: 0.75rem;
    grid-template-columns: 1fr;
    grid-auto-rows: max-content;
  }
<<<<<<< HEAD
  .card-actions {
    display: flex;
    flex-wrap: wrap;
    align-items: flex-start;
    gap: calc(0.25rem * 2);
  }
  .card-title {
    display: flex;
    align-items: center;
    gap: calc(0.25rem * 2);
    font-size: var(--cardtitle-fs, 1.125rem);
    font-weight: 600;
  }
  .join {
    display: inline-flex;
    align-items: stretch;
    --join-ss: 0;
    --join-se: 0;
    --join-es: 0;
    --join-ee: 0;
    :where(.join-item) {
      border-start-start-radius: var(--join-ss, 0);
      border-start-end-radius: var(--join-se, 0);
      border-end-start-radius: var(--join-es, 0);
      border-end-end-radius: var(--join-ee, 0);
      * {
        --join-ss: var(--radius-field);
        --join-se: var(--radius-field);
        --join-es: var(--radius-field);
        --join-ee: var(--radius-field);
      }
    }
    > .join-item:where(:first-child) {
      --join-ss: var(--radius-field);
      --join-se: 0;
      --join-es: var(--radius-field);
      --join-ee: 0;
    }
    :first-child:not(:last-child) {
      :where(.join-item) {
        --join-ss: var(--radius-field);
        --join-se: 0;
        --join-es: var(--radius-field);
        --join-ee: 0;
      }
    }
    > .join-item:where(:last-child) {
      --join-ss: 0;
      --join-se: var(--radius-field);
      --join-es: 0;
      --join-ee: var(--radius-field);
    }
    :last-child:not(:first-child) {
      :where(.join-item) {
        --join-ss: 0;
        --join-se: var(--radius-field);
        --join-es: 0;
        --join-ee: var(--radius-field);
      }
    }
    > .join-item:where(:only-child) {
      --join-ss: var(--radius-field);
      --join-se: var(--radius-field);
      --join-es: var(--radius-field);
      --join-ee: var(--radius-field);
    }
    :only-child {
      :where(.join-item) {
        --join-ss: var(--radius-field);
        --join-se: var(--radius-field);
        --join-es: var(--radius-field);
        --join-ee: var(--radius-field);
      }
    }
  }
=======
>>>>>>> de2fbad4
  .prose {
    :root & {
      --tw-prose-body: var(--color-base-content);
      @supports (color: color-mix(in lab, red, red)) {
        --tw-prose-body: color-mix(in oklab, var(--color-base-content) 80%, #0000);
      }
      --tw-prose-headings: var(--color-base-content);
      --tw-prose-lead: var(--color-base-content);
      --tw-prose-links: var(--color-base-content);
      --tw-prose-bold: var(--color-base-content);
      --tw-prose-counters: var(--color-base-content);
      --tw-prose-bullets: var(--color-base-content);
      @supports (color: color-mix(in lab, red, red)) {
        --tw-prose-bullets: color-mix(in oklab, var(--color-base-content) 50%, #0000);
      }
      --tw-prose-hr: var(--color-base-content);
      @supports (color: color-mix(in lab, red, red)) {
        --tw-prose-hr: color-mix(in oklab, var(--color-base-content) 20%, #0000);
      }
      --tw-prose-quotes: var(--color-base-content);
      --tw-prose-quote-borders: var(--color-base-content);
      @supports (color: color-mix(in lab, red, red)) {
        --tw-prose-quote-borders: color-mix(in oklab, var(--color-base-content) 20%, #0000);
      }
      --tw-prose-captions: var(--color-base-content);
      @supports (color: color-mix(in lab, red, red)) {
        --tw-prose-captions: color-mix(in oklab, var(--color-base-content) 50%, #0000);
      }
      --tw-prose-code: var(--color-base-content);
      --tw-prose-pre-code: var(--color-neutral-content);
      --tw-prose-pre-bg: var(--color-neutral);
      --tw-prose-th-borders: var(--color-base-content);
      @supports (color: color-mix(in lab, red, red)) {
        --tw-prose-th-borders: color-mix(in oklab, var(--color-base-content) 50%, #0000);
      }
      --tw-prose-td-borders: var(--color-base-content);
      @supports (color: color-mix(in lab, red, red)) {
        --tw-prose-td-borders: color-mix(in oklab, var(--color-base-content) 20%, #0000);
      }
      --tw-prose-kbd: var(--color-base-content);
      @supports (color: color-mix(in lab, red, red)) {
        --tw-prose-kbd: color-mix(in oklab, var(--color-base-content) 80%, #0000);
      }
      :where(code):not(pre > code) {
        background-color: var(--color-base-200);
        border-radius: var(--radius-selector);
        border: var(--border) solid var(--color-base-300);
        padding-inline: 0.5em;
        font-weight: inherit;
        &:before, &:after {
          display: none;
        }
      }
    }
  }
  .\!hidden {
    display: none !important;
  }
  .block {
    display: block;
  }
  .contents {
    display: contents;
  }
  .flex {
    display: flex;
  }
  .grid {
    display: grid;
  }
  .hidden {
    display: none;
  }
  .inline {
    display: inline;
  }
  .inline-block {
    display: inline-block;
  }
  .table {
    display: table;
  }
  .table-caption {
    display: table-caption;
  }
  .table-cell {
    display: table-cell;
  }
  .btn-circle {
    border-radius: calc(infinity * 1px);
    padding-inline: calc(0.25rem * 0);
    width: var(--size);
    height: var(--size);
  }
  .size-4 {
    width: calc(var(--spacing) * 4);
    height: calc(var(--spacing) * 4);
  }
  .size-5 {
    width: calc(var(--spacing) * 5);
    height: calc(var(--spacing) * 5);
  }
  .size-6 {
    width: calc(var(--spacing) * 6);
    height: calc(var(--spacing) * 6);
  }
  .size-7 {
    width: calc(var(--spacing) * 7);
    height: calc(var(--spacing) * 7);
  }
<<<<<<< HEAD
  .h-4 {
    height: calc(var(--spacing) * 4);
  }
  .h-5 {
    height: calc(var(--spacing) * 5);
  }
=======
>>>>>>> de2fbad4
  .h-6 {
    height: calc(var(--spacing) * 6);
  }
  .h-10 {
    height: calc(var(--spacing) * 10);
  }
<<<<<<< HEAD
  .h-20 {
    height: calc(var(--spacing) * 20);
  }
  .h-32 {
    height: calc(var(--spacing) * 32);
  }
  .h-96 {
    height: calc(var(--spacing) * 96);
  }
=======
>>>>>>> de2fbad4
  .h-\[1em\] {
    height: 1em;
  }
  .h-\[calc\(env\(safe-area-inset-top\)\+40px\)\] {
    height: calc(env(safe-area-inset-top) + 40px);
  }
  .h-full {
    height: 100%;
  }
  .h-screen {
    height: 100vh;
  }
<<<<<<< HEAD
  .loading-sm {
    width: calc(var(--size-selector, 0.25rem) * 5);
  }
  .w-4 {
    width: calc(var(--spacing) * 4);
  }
  .w-5 {
    width: calc(var(--spacing) * 5);
  }
  .w-6 {
    width: calc(var(--spacing) * 6);
  }
=======
>>>>>>> de2fbad4
  .w-10 {
    width: calc(var(--spacing) * 10);
  }
  .w-80 {
    width: calc(var(--spacing) * 80);
  }
  .w-fit {
    width: fit-content;
  }
  .w-full {
    width: 100%;
  }
  .w-xs {
    width: var(--container-xs);
  }
  .max-w-md {
    max-width: var(--container-md);
  }
  .flex-1 {
    flex: 1;
  }
  .flex-shrink {
    flex-shrink: 1;
  }
  .shrink {
    flex-shrink: 1;
  }
  .flex-grow {
    flex-grow: 1;
  }
  .border-collapse {
    border-collapse: collapse;
  }
  .-translate-x-1 {
    --tw-translate-x: calc(var(--spacing) * -1);
    translate: var(--tw-translate-x) var(--tw-translate-y);
  }
  .-translate-x-1\/2 {
    --tw-translate-x: calc(calc(1/2 * 100%) * -1);
    translate: var(--tw-translate-x) var(--tw-translate-y);
  }
  .-translate-y-full {
    --tw-translate-y: -100%;
    translate: var(--tw-translate-x) var(--tw-translate-y);
  }
  .translate-y-0 {
    --tw-translate-y: calc(var(--spacing) * 0);
    translate: var(--tw-translate-x) var(--tw-translate-y);
  }
  .swap-rotate {
    .swap-on, input:indeterminate ~ .swap-on {
      rotate: 45deg;
    }
    input:is(:checked, :indeterminate) ~ .swap-on, &.swap-active .swap-on {
      rotate: 0deg;
    }
    input:is(:checked, :indeterminate) ~ .swap-off, &.swap-active .swap-off {
      rotate: calc(45deg * -1);
    }
  }
  .transform {
    transform: var(--tw-rotate-x,) var(--tw-rotate-y,) var(--tw-rotate-z,) var(--tw-skew-x,) var(--tw-skew-y,);
  }
  .skeleton {
    border-radius: var(--radius-box);
    background-color: var(--color-base-300);
    @media (prefers-reduced-motion: reduce) {
      transition-duration: 15s;
    }
    will-change: background-position;
    animation: skeleton 1.8s ease-in-out infinite;
    background-image: linear-gradient( 105deg, #0000 0% 40%, var(--color-base-100) 50%, #0000 60% 100% );
    background-size: 200% auto;
    background-repeat: no-repeat;
    background-position-x: -50%;
  }
  .link {
    cursor: pointer;
    text-decoration-line: underline;
    &:focus {
      --tw-outline-style: none;
      outline-style: none;
      @media (forced-colors: active) {
        outline: 2px solid transparent;
        outline-offset: 2px;
      }
    }
    &:focus-visible {
      outline: 2px solid currentColor;
      outline-offset: 2px;
    }
  }
  .touch-pan-y {
    --tw-pan-y: pan-y;
    touch-action: var(--tw-pan-x,) var(--tw-pan-y,) var(--tw-pinch-zoom,);
  }
  .touch-manipulation {
    touch-action: manipulation;
  }
  .resize {
    resize: both;
  }
  .stats-horizontal {
    grid-auto-flow: column;
    overflow-x: auto;
    .stat:not(:last-child) {
      border-inline-end: var(--border) dashed currentColor;
      @supports (color: color-mix(in lab, red, red)) {
        border-inline-end: var(--border) dashed color-mix(in oklab, currentColor 10%, #0000);
      }
      border-block-end: none;
    }
  }
  .grid-cols-1 {
    grid-template-columns: repeat(1, minmax(0, 1fr));
  }
  .flex-col {
    flex-direction: column;
  }
  .flex-row {
    flex-direction: row;
  }
  .flex-wrap {
    flex-wrap: wrap;
  }
  .items-center {
    align-items: center;
  }
  .justify-around {
    justify-content: space-around;
  }
  .justify-between {
    justify-content: space-between;
  }
  .justify-center {
    justify-content: center;
  }
  .justify-end {
    justify-content: flex-end;
  }
  .gap-1 {
    gap: calc(var(--spacing) * 1);
  }
  .gap-2 {
    gap: calc(var(--spacing) * 2);
  }
  .gap-3 {
    gap: calc(var(--spacing) * 3);
  }
  .gap-5 {
    gap: calc(var(--spacing) * 5);
  }
  .gap-6 {
    gap: calc(var(--spacing) * 6);
  }
  .gap-8 {
    gap: calc(var(--spacing) * 8);
  }
  .gap-40 {
    gap: calc(var(--spacing) * 40);
  }
<<<<<<< HEAD
  .space-y-1 {
    :where(& > :not(:last-child)) {
      --tw-space-y-reverse: 0;
      margin-block-start: calc(calc(var(--spacing) * 1) * var(--tw-space-y-reverse));
      margin-block-end: calc(calc(var(--spacing) * 1) * calc(1 - var(--tw-space-y-reverse)));
    }
  }
  .space-y-2 {
    :where(& > :not(:last-child)) {
      --tw-space-y-reverse: 0;
      margin-block-start: calc(calc(var(--spacing) * 2) * var(--tw-space-y-reverse));
      margin-block-end: calc(calc(var(--spacing) * 2) * calc(1 - var(--tw-space-y-reverse)));
    }
  }
  .space-y-3 {
    :where(& > :not(:last-child)) {
      --tw-space-y-reverse: 0;
      margin-block-start: calc(calc(var(--spacing) * 3) * var(--tw-space-y-reverse));
      margin-block-end: calc(calc(var(--spacing) * 3) * calc(1 - var(--tw-space-y-reverse)));
    }
  }
  .space-y-4 {
    :where(& > :not(:last-child)) {
      --tw-space-y-reverse: 0;
      margin-block-start: calc(calc(var(--spacing) * 4) * var(--tw-space-y-reverse));
      margin-block-end: calc(calc(var(--spacing) * 4) * calc(1 - var(--tw-space-y-reverse)));
    }
  }
  .space-y-6 {
    :where(& > :not(:last-child)) {
      --tw-space-y-reverse: 0;
      margin-block-start: calc(calc(var(--spacing) * 6) * var(--tw-space-y-reverse));
      margin-block-end: calc(calc(var(--spacing) * 6) * calc(1 - var(--tw-space-y-reverse)));
    }
  }
=======
>>>>>>> de2fbad4
  .space-x-4 {
    :where(& > :not(:last-child)) {
      --tw-space-x-reverse: 0;
      margin-inline-start: calc(calc(var(--spacing) * 4) * var(--tw-space-x-reverse));
      margin-inline-end: calc(calc(var(--spacing) * 4) * calc(1 - var(--tw-space-x-reverse)));
    }
  }
  .truncate {
    overflow: hidden;
    text-overflow: ellipsis;
    white-space: nowrap;
  }
  .overflow-x-auto {
    overflow-x: auto;
  }
  .scroll-smooth {
    scroll-behavior: smooth;
  }
  .tile {
    border-radius: var(--radius-lg);
    background-color: var(--color-white);
    padding: calc(var(--spacing) * 2);
    @media (width >= 48rem) {
      padding: calc(var(--spacing) * 5);
    }
    &:where([data-theme=dark], [data-theme=dark] *) {
      background-color: var(--color-zinc-900);
    }
  }
  .rounded {
    border-radius: 0.25rem;
  }
  .rounded-box {
    border-radius: var(--radius-box);
  }
  .rounded-box {
    border-radius: var(--radius-box);
  }
  .rounded-lg {
    border-radius: var(--radius-lg);
  }
  .rounded-md {
    border-radius: var(--radius-md);
  }
  .border {
    border-style: var(--tw-border-style);
    border-width: 1px;
  }
  .border-b {
    border-bottom-style: var(--tw-border-style);
    border-bottom-width: 1px;
  }
  .badge-soft {
    color: var(--badge-color, var(--color-base-content));
    background-color: var(--badge-color, var(--color-base-content));
    @supports (color: color-mix(in lab, red, red)) {
      background-color: color-mix( in oklab, var(--badge-color, var(--color-base-content)) 8%, var(--color-base-100) );
    }
    border-color: var(--badge-color, var(--color-base-content));
    @supports (color: color-mix(in lab, red, red)) {
      border-color: color-mix( in oklab, var(--badge-color, var(--color-base-content)) 10%, var(--color-base-100) );
    }
    background-image: none;
  }
  .alert-error {
    border-color: var(--color-error);
    color: var(--color-error-content);
    --alert-color: var(--color-error);
  }
  .alert-info {
    border-color: var(--color-info);
    color: var(--color-info-content);
    --alert-color: var(--color-info);
  }
  .alert-success {
    border-color: var(--color-success);
    color: var(--color-success-content);
    --alert-color: var(--color-success);
  }
  .alert-warning {
    border-color: var(--color-warning);
    color: var(--color-warning-content);
    --alert-color: var(--color-warning);
  }
  .border-base-300 {
    border-color: var(--color-base-300);
  }
  .table-zebra {
    tbody {
      tr {
        &:where(:nth-child(even)) {
          background-color: var(--color-base-200);
          :where(.table-pin-cols tr th) {
            background-color: var(--color-base-200);
          }
        }
        &.row-hover {
          &, &:where(:nth-child(even)) {
            &:hover {
              @media (hover: hover) {
                background-color: var(--color-base-300);
              }
            }
          }
        }
      }
    }
  }
  .bg-base-200 {
    background-color: var(--color-base-200);
  }
  .bg-base-200\/60 {
    background-color: var(--color-base-200);
    @supports (color: color-mix(in lab, red, red)) {
      background-color: color-mix(in oklab, var(--color-base-200) 60%, transparent);
    }
  }
  .bg-base-300 {
    background-color: var(--color-base-300);
  }
  .bg-purple-800 {
    background-color: var(--color-purple-800);
  }
  .bg-secondary {
    background-color: var(--color-secondary);
  }
  .bg-linear-to-b {
    --tw-gradient-position: to bottom;
    @supports (background-image: linear-gradient(in lab, red, red)) {
      --tw-gradient-position: to bottom in oklab;
    }
    background-image: linear-gradient(var(--tw-gradient-stops));
  }
  .from-zinc-400 {
    --tw-gradient-from: var(--color-zinc-400);
    --tw-gradient-stops: var(--tw-gradient-via-stops, var(--tw-gradient-position), var(--tw-gradient-from) var(--tw-gradient-from-position), var(--tw-gradient-to) var(--tw-gradient-to-position));
  }
  .to-zinc-500 {
    --tw-gradient-to: var(--color-zinc-500);
    --tw-gradient-stops: var(--tw-gradient-via-stops, var(--tw-gradient-position), var(--tw-gradient-from) var(--tw-gradient-from-position), var(--tw-gradient-to) var(--tw-gradient-to-position));
  }
  .bg-clip-text {
    background-clip: text;
  }
  .mask-repeat {
    mask-repeat: repeat;
  }
  .fill-current {
    fill: currentcolor;
  }
  .fill-none {
    fill: none;
  }
  .fill-transparent {
    fill: transparent;
  }
  .stroke-current {
    stroke: currentcolor;
  }
  .stroke-2 {
    stroke-width: 2;
  }
  .stroke-\[1\.5px\] {
    stroke-width: 1.5px;
  }
  .p-2 {
    padding: calc(var(--spacing) * 2);
  }
  .p-3 {
    padding: calc(var(--spacing) * 3);
  }
  .p-4 {
    padding: calc(var(--spacing) * 4);
  }
  .p-6 {
    padding: calc(var(--spacing) * 6);
  }
  .p-8 {
    padding: calc(var(--spacing) * 8);
  }
  .px-2 {
    padding-inline: calc(var(--spacing) * 2);
  }
  .px-3 {
    padding-inline: calc(var(--spacing) * 3);
  }
  .px-4 {
    padding-inline: calc(var(--spacing) * 4);
  }
  .py-0 {
    padding-block: calc(var(--spacing) * 0);
  }
  .py-2 {
    padding-block: calc(var(--spacing) * 2);
  }
  .py-4 {
    padding-block: calc(var(--spacing) * 4);
  }
  .pt-12 {
    padding-top: calc(var(--spacing) * 12);
  }
  .pt-\[env\(safe-area-inset-top\)\] {
    padding-top: env(safe-area-inset-top);
  }
  .pb-\[calc\(env\(safe-area-inset-bottom\)\+4px\)\] {
    padding-bottom: calc(env(safe-area-inset-bottom) + 4px);
  }
  .pb-\[calc\(env\(safe-area-inset-bottom\)\+56px\)\] {
    padding-bottom: calc(env(safe-area-inset-bottom) + 56px);
  }
  .text-center {
    text-align: center;
  }
  .font-sans {
    font-family: var(--font-sans);
  }
  .text-2xl {
    font-size: var(--text-2xl);
    line-height: var(--tw-leading, var(--text-2xl--line-height));
  }
  .text-3xl {
    font-size: var(--text-3xl);
    line-height: var(--tw-leading, var(--text-3xl--line-height));
  }
  .text-4xl {
    font-size: var(--text-4xl);
    line-height: var(--tw-leading, var(--text-4xl--line-height));
  }
  .text-base {
    font-size: var(--text-base);
    line-height: var(--tw-leading, var(--text-base--line-height));
  }
  .text-lg {
    font-size: var(--text-lg);
    line-height: var(--tw-leading, var(--text-lg--line-height));
  }
  .text-sm {
    font-size: var(--text-sm);
    line-height: var(--tw-leading, var(--text-sm--line-height));
  }
  .text-xl {
    font-size: var(--text-xl);
    line-height: var(--tw-leading, var(--text-xl--line-height));
  }
  .text-xs {
    font-size: var(--text-xs);
    line-height: var(--tw-leading, var(--text-xs--line-height));
  }
<<<<<<< HEAD
  .select-sm {
    --size: calc(var(--size-field, 0.25rem) * 8);
    font-size: 0.75rem;
  }
  .select-xs {
    --size: calc(var(--size-field, 0.25rem) * 6);
    font-size: 0.6875rem;
  }
=======
>>>>>>> de2fbad4
  .leading-normal {
    --tw-leading: var(--leading-normal);
    line-height: var(--leading-normal);
  }
  .font-bold {
    --tw-font-weight: var(--font-weight-bold);
    font-weight: var(--font-weight-bold);
  }
  .font-extrabold {
    --tw-font-weight: var(--font-weight-extrabold);
    font-weight: var(--font-weight-extrabold);
  }
  .font-medium {
    --tw-font-weight: var(--font-weight-medium);
    font-weight: var(--font-weight-medium);
  }
  .font-semibold {
    --tw-font-weight: var(--font-weight-semibold);
    font-weight: var(--font-weight-semibold);
  }
  .text-wrap {
    text-wrap: wrap;
  }
  .link-error {
    color: var(--color-error);
    @media (hover: hover) {
      &:hover {
        color: var(--color-error);
        @supports (color: color-mix(in lab, red, red)) {
          color: color-mix(in oklab, var(--color-error) 80%, #000);
        }
      }
    }
  }
  .link-info {
    color: var(--color-info);
    @media (hover: hover) {
      &:hover {
        color: var(--color-info);
        @supports (color: color-mix(in lab, red, red)) {
          color: color-mix(in oklab, var(--color-info) 80%, #000);
        }
      }
    }
  }
  .link-primary {
    color: var(--color-primary);
    @media (hover: hover) {
      &:hover {
        color: var(--color-primary);
        @supports (color: color-mix(in lab, red, red)) {
          color: color-mix(in oklab, var(--color-primary) 80%, #000);
        }
      }
    }
  }
  .progress-error {
    color: var(--color-error);
  }
  .progress-primary {
    color: var(--color-primary);
  }
  .progress-success {
    color: var(--color-success);
  }
  .text-base-content {
    color: var(--color-base-content);
  }
  .text-base-content\/50 {
    color: var(--color-base-content);
    @supports (color: color-mix(in lab, red, red)) {
      color: color-mix(in oklab, var(--color-base-content) 50%, transparent);
    }
  }
  .text-base-content\/70 {
    color: var(--color-base-content);
    @supports (color: color-mix(in lab, red, red)) {
      color: color-mix(in oklab, var(--color-base-content) 70%, transparent);
    }
  }
  .text-black {
    color: var(--color-black);
  }
  .text-error {
    color: var(--color-error);
  }
  .text-gray-500 {
    color: var(--color-gray-500);
  }
  .text-gray-600 {
    color: var(--color-gray-600);
  }
  .text-primary {
    color: var(--color-primary);
  }
  .text-secondary-content {
    color: var(--color-secondary-content);
  }
  .text-secondary-content\/80 {
    color: var(--color-secondary-content);
    @supports (color: color-mix(in lab, red, red)) {
      color: color-mix(in oklab, var(--color-secondary-content) 80%, transparent);
    }
  }
  .text-success {
    color: var(--color-success);
  }
  .text-transparent {
    color: transparent;
  }
  .lowercase {
    text-transform: lowercase;
  }
  .uppercase {
    text-transform: uppercase;
  }
  .btn-link {
    text-decoration-line: underline;
    outline-color: currentColor;
    --btn-border: #0000;
    --btn-bg: #0000;
    --btn-fg: var(--color-primary);
    --btn-noise: none;
    --btn-shadow: "";
    &:is(.btn-active, :hover, :active:focus, :focus-visible) {
      text-decoration-line: underline;
      --btn-border: #0000;
      --btn-bg: #0000;
    }
    @media (hover: none) {
      &:hover:not(.btn-active, :active, :focus-visible, :disabled, [disabled], .btn-disabled) {
        text-decoration-line: none;
      }
    }
  }
  .link-hover {
    text-decoration-line: none;
    &:hover {
      @media (hover: hover) {
        text-decoration-line: underline;
      }
    }
  }
  .no-underline {
    text-decoration-line: none;
  }
  .underline {
    text-decoration-line: underline;
  }
  .swap-active {
    .swap-off {
      opacity: 0%;
    }
    .swap-on {
      opacity: 100%;
    }
  }
  .opacity-0 {
    opacity: 0%;
  }
  .opacity-50 {
    opacity: 50%;
  }
  .opacity-95 {
    opacity: 95%;
  }
  .opacity-100 {
    opacity: 100%;
  }
  .shadow {
    --tw-shadow: 0 1px 3px 0 var(--tw-shadow-color, rgb(0 0 0 / 0.1)), 0 1px 2px -1px var(--tw-shadow-color, rgb(0 0 0 / 0.1));
    box-shadow: var(--tw-inset-shadow), var(--tw-inset-ring-shadow), var(--tw-ring-offset-shadow), var(--tw-ring-shadow), var(--tw-shadow);
  }
  .shadow-xl {
    --tw-shadow: 0 20px 25px -5px var(--tw-shadow-color, rgb(0 0 0 / 0.1)), 0 8px 10px -6px var(--tw-shadow-color, rgb(0 0 0 / 0.1));
    box-shadow: var(--tw-inset-shadow), var(--tw-inset-ring-shadow), var(--tw-ring-offset-shadow), var(--tw-ring-shadow), var(--tw-shadow);
  }
  .ring-1 {
    --tw-ring-shadow: var(--tw-ring-inset,) 0 0 0 calc(1px + var(--tw-ring-offset-width)) var(--tw-ring-color, currentcolor);
    box-shadow: var(--tw-inset-shadow), var(--tw-inset-ring-shadow), var(--tw-ring-offset-shadow), var(--tw-ring-shadow), var(--tw-shadow);
  }
  .ring-white {
    --tw-ring-color: var(--color-white);
  }
  .ring-white\/15 {
    --tw-ring-color: color-mix(in srgb, #fff 15%, transparent);
    @supports (color: color-mix(in lab, red, red)) {
      --tw-ring-color: color-mix(in oklab, var(--color-white) 15%, transparent);
    }
  }
  .outline {
    outline-style: var(--tw-outline-style);
    outline-width: 1px;
  }
  .btn-ghost {
    &:not(.btn-active, :hover, :active:focus, :focus-visible) {
      --btn-shadow: "";
      --btn-bg: #0000;
      --btn-border: #0000;
      --btn-noise: none;
      &:not(:disabled, [disabled], .btn-disabled) {
        outline-color: currentColor;
        --btn-fg: currentColor;
      }
    }
    @media (hover: none) {
      &:hover:not(.btn-active, :active, :focus-visible, :disabled, [disabled], .btn-disabled) {
        --btn-shadow: "";
        --btn-bg: #0000;
        --btn-border: #0000;
        --btn-noise: none;
        --btn-fg: currentColor;
      }
    }
  }
  .blur {
    --tw-blur: blur(8px);
    filter: var(--tw-blur,) var(--tw-brightness,) var(--tw-contrast,) var(--tw-grayscale,) var(--tw-hue-rotate,) var(--tw-invert,) var(--tw-saturate,) var(--tw-sepia,) var(--tw-drop-shadow,);
  }
  .invert {
    --tw-invert: invert(100%);
    filter: var(--tw-blur,) var(--tw-brightness,) var(--tw-contrast,) var(--tw-grayscale,) var(--tw-hue-rotate,) var(--tw-invert,) var(--tw-saturate,) var(--tw-sepia,) var(--tw-drop-shadow,);
  }
  .\!filter {
    filter: var(--tw-blur,) var(--tw-brightness,) var(--tw-contrast,) var(--tw-grayscale,) var(--tw-hue-rotate,) var(--tw-invert,) var(--tw-saturate,) var(--tw-sepia,) var(--tw-drop-shadow,) !important;
  }
  .filter {
    filter: var(--tw-blur,) var(--tw-brightness,) var(--tw-contrast,) var(--tw-grayscale,) var(--tw-hue-rotate,) var(--tw-invert,) var(--tw-saturate,) var(--tw-sepia,) var(--tw-drop-shadow,);
  }
  .backdrop-blur-lg {
    --tw-backdrop-blur: blur(var(--blur-lg));
    -webkit-backdrop-filter: var(--tw-backdrop-blur,) var(--tw-backdrop-brightness,) var(--tw-backdrop-contrast,) var(--tw-backdrop-grayscale,) var(--tw-backdrop-hue-rotate,) var(--tw-backdrop-invert,) var(--tw-backdrop-opacity,) var(--tw-backdrop-saturate,) var(--tw-backdrop-sepia,);
    backdrop-filter: var(--tw-backdrop-blur,) var(--tw-backdrop-brightness,) var(--tw-backdrop-contrast,) var(--tw-backdrop-grayscale,) var(--tw-backdrop-hue-rotate,) var(--tw-backdrop-invert,) var(--tw-backdrop-opacity,) var(--tw-backdrop-saturate,) var(--tw-backdrop-sepia,);
  }
  .backdrop-blur-md {
    --tw-backdrop-blur: blur(var(--blur-md));
    -webkit-backdrop-filter: var(--tw-backdrop-blur,) var(--tw-backdrop-brightness,) var(--tw-backdrop-contrast,) var(--tw-backdrop-grayscale,) var(--tw-backdrop-hue-rotate,) var(--tw-backdrop-invert,) var(--tw-backdrop-opacity,) var(--tw-backdrop-saturate,) var(--tw-backdrop-sepia,);
    backdrop-filter: var(--tw-backdrop-blur,) var(--tw-backdrop-brightness,) var(--tw-backdrop-contrast,) var(--tw-backdrop-grayscale,) var(--tw-backdrop-hue-rotate,) var(--tw-backdrop-invert,) var(--tw-backdrop-opacity,) var(--tw-backdrop-saturate,) var(--tw-backdrop-sepia,);
  }
  .backdrop-filter {
    -webkit-backdrop-filter: var(--tw-backdrop-blur,) var(--tw-backdrop-brightness,) var(--tw-backdrop-contrast,) var(--tw-backdrop-grayscale,) var(--tw-backdrop-hue-rotate,) var(--tw-backdrop-invert,) var(--tw-backdrop-opacity,) var(--tw-backdrop-saturate,) var(--tw-backdrop-sepia,);
    backdrop-filter: var(--tw-backdrop-blur,) var(--tw-backdrop-brightness,) var(--tw-backdrop-contrast,) var(--tw-backdrop-grayscale,) var(--tw-backdrop-hue-rotate,) var(--tw-backdrop-invert,) var(--tw-backdrop-opacity,) var(--tw-backdrop-saturate,) var(--tw-backdrop-sepia,);
  }
  .transition {
    transition-property: color, background-color, border-color, outline-color, text-decoration-color, fill, stroke, --tw-gradient-from, --tw-gradient-via, --tw-gradient-to, opacity, box-shadow, transform, translate, scale, rotate, filter, -webkit-backdrop-filter, backdrop-filter, display, visibility, content-visibility, overlay, pointer-events;
    transition-timing-function: var(--tw-ease, var(--default-transition-timing-function));
    transition-duration: var(--tw-duration, var(--default-transition-duration));
  }
  .transition-all {
    transition-property: all;
    transition-timing-function: var(--tw-ease, var(--default-transition-timing-function));
    transition-duration: var(--tw-duration, var(--default-transition-duration));
  }
  .transition-colors {
    transition-property: color, background-color, border-color, outline-color, text-decoration-color, fill, stroke, --tw-gradient-from, --tw-gradient-via, --tw-gradient-to;
    transition-timing-function: var(--tw-ease, var(--default-transition-timing-function));
    transition-duration: var(--tw-duration, var(--default-transition-duration));
  }
  .transition-transform {
    transition-property: transform, translate, scale, rotate;
    transition-timing-function: var(--tw-ease, var(--default-transition-timing-function));
    transition-duration: var(--tw-duration, var(--default-transition-duration));
  }
  .duration-200 {
    --tw-duration: 200ms;
    transition-duration: 200ms;
  }
  .duration-300 {
    --tw-duration: 300ms;
    transition-duration: 300ms;
  }
  .ease-in {
    --tw-ease: var(--ease-in);
    transition-timing-function: var(--ease-in);
  }
  .ease-in-out {
    --tw-ease: var(--ease-in-out);
    transition-timing-function: var(--ease-in-out);
  }
  .ease-out {
    --tw-ease: var(--ease-out);
    transition-timing-function: var(--ease-out);
  }
  .btn-soft {
    &:not(.btn-active, :hover, :active:focus, :focus-visible, :disabled, [disabled], .btn-disabled) {
      --btn-shadow: "";
      --btn-fg: var(--btn-color, var(--color-base-content));
      --btn-bg: var(--btn-color, var(--color-base-content));
      @supports (color: color-mix(in lab, red, red)) {
        --btn-bg: color-mix(
      in oklab,
      var(--btn-color, var(--color-base-content)) 8%,
      var(--color-base-100)
    );
      }
      --btn-border: var(--btn-color, var(--color-base-content));
      @supports (color: color-mix(in lab, red, red)) {
        --btn-border: color-mix(
      in oklab,
      var(--btn-color, var(--color-base-content)) 10%,
      var(--color-base-100)
    );
      }
      --btn-noise: none;
    }
    @media (hover: none) {
      &:hover:not(.btn-active, :active, :focus-visible, :disabled, [disabled], .btn-disabled) {
        --btn-shadow: "";
        --btn-fg: var(--btn-color, var(--color-base-content));
        --btn-bg: var(--btn-color, var(--color-base-content));
        @supports (color: color-mix(in lab, red, red)) {
          --btn-bg: color-mix(
        in oklab,
        var(--btn-color, var(--color-base-content)) 8%,
        var(--color-base-100)
      );
        }
        --btn-border: var(--btn-color, var(--color-base-content));
        @supports (color: color-mix(in lab, red, red)) {
          --btn-border: color-mix(
        in oklab,
        var(--btn-color, var(--color-base-content)) 10%,
        var(--color-base-100)
      );
        }
        --btn-noise: none;
      }
    }
  }
  .btn-lg {
    --fontsize: 1.125rem;
    --btn-p: 1.25rem;
    --size: calc(var(--size-field, 0.25rem) * 12);
  }
  .btn-sm {
    --fontsize: 0.75rem;
    --btn-p: 0.75rem;
    --size: calc(var(--size-field, 0.25rem) * 8);
  }
  .badge-info {
    --badge-color: var(--color-info);
    --badge-fg: var(--color-info-content);
  }
  .badge-success {
    --badge-color: var(--color-success);
    --badge-fg: var(--color-success-content);
  }
<<<<<<< HEAD
  .badge-warning {
    --badge-color: var(--color-warning);
    --badge-fg: var(--color-warning-content);
  }
  .btn-error {
    --btn-color: var(--color-error);
    --btn-fg: var(--color-error-content);
  }
=======
>>>>>>> de2fbad4
  .btn-neutral {
    --btn-color: var(--color-neutral);
    --btn-fg: var(--color-neutral-content);
  }
  .btn-primary {
    --btn-color: var(--color-primary);
    --btn-fg: var(--color-primary-content);
  }
  .group-hover\:-translate-x-1 {
    &:is(:where(.group):hover *) {
      @media (hover: hover) {
        --tw-translate-x: calc(var(--spacing) * -1);
        translate: var(--tw-translate-x) var(--tw-translate-y);
      }
    }
  }
  .group-hover\:text-primary {
    &:is(:where(.group):hover *) {
      @media (hover: hover) {
        color: var(--color-primary);
      }
    }
  }
  .group-active\:stroke-white {
    &:is(:where(.group):active *) {
      stroke: var(--color-white);
    }
  }
  .peer-checked\:text-primary {
    &:is(:where(.peer):checked ~ *) {
      color: var(--color-primary);
    }
  }
  .last\:border-none {
    &:last-child {
      --tw-border-style: none;
      border-style: none;
    }
  }
  .hover\:bg-base-200 {
    &:hover {
      @media (hover: hover) {
        background-color: var(--color-base-200);
      }
    }
  }
  .hover\:bg-base-300 {
    &:hover {
      @media (hover: hover) {
        background-color: var(--color-base-300);
      }
    }
  }
  .hover\:stroke-primary {
    &:hover {
      @media (hover: hover) {
        stroke: var(--color-primary);
      }
    }
  }
  .hover\:text-primary {
    &:hover {
      @media (hover: hover) {
        color: var(--color-primary);
      }
    }
  }
  .sm\:col-span-1 {
    @media (width >= 40rem) {
      grid-column: span 1 / span 1;
    }
  }
  .sm\:w-sm {
    @media (width >= 40rem) {
      width: var(--container-sm);
    }
  }
  .sm\:text-3xl {
    @media (width >= 40rem) {
      font-size: var(--text-3xl);
      line-height: var(--tw-leading, var(--text-3xl--line-height));
    }
  }
  .sm\:text-5xl {
    @media (width >= 40rem) {
      font-size: var(--text-5xl);
      line-height: var(--tw-leading, var(--text-5xl--line-height));
    }
  }
  .sm\:leading-normal {
    @media (width >= 40rem) {
      --tw-leading: var(--leading-normal);
      line-height: var(--leading-normal);
    }
  }
  .md\:h-\[calc\(env\(safe-area-inset-top\)\+52px\)\] {
    @media (width >= 48rem) {
      height: calc(env(safe-area-inset-top) + 52px);
    }
  }
  .md\:pt-16 {
    @media (width >= 48rem) {
      padding-top: calc(var(--spacing) * 16);
    }
  }
  .lg\:col-span-1 {
    @media (width >= 64rem) {
      grid-column: span 1 / span 1;
    }
  }
  .xl\:grid-cols-4 {
    @media (width >= 80rem) {
      grid-template-columns: repeat(4, minmax(0, 1fr));
    }
  }
  .dark\:bg-green-500 {
    &:where([data-theme=dark], [data-theme=dark] *) {
      background-color: var(--color-green-500);
    }
  }
  .dark\:from-zinc-400 {
    &:where([data-theme=dark], [data-theme=dark] *) {
      --tw-gradient-from: var(--color-zinc-400);
      --tw-gradient-stops: var(--tw-gradient-via-stops, var(--tw-gradient-position), var(--tw-gradient-from) var(--tw-gradient-from-position), var(--tw-gradient-to) var(--tw-gradient-to-position));
    }
  }
  .dark\:to-zinc-500 {
    &:where([data-theme=dark], [data-theme=dark] *) {
      --tw-gradient-to: var(--color-zinc-500);
      --tw-gradient-stops: var(--tw-gradient-via-stops, var(--tw-gradient-position), var(--tw-gradient-from) var(--tw-gradient-from-position), var(--tw-gradient-to) var(--tw-gradient-to-position));
    }
  }
  .dark\:text-green-400 {
    &:where([data-theme=dark], [data-theme=dark] *) {
      color: var(--color-green-400);
    }
  }
  .\[\&_a\]\:py-2 {
    & a {
      padding-block: calc(var(--spacing) * 2);
    }
  }
}
@layer base {
  *, ::after, ::before, ::backdrop, ::file-selector-button {
    border-color: var(--color-gray-200, currentcolor);
  }
}
@layer base {
  :where(:root),:root:has(input.theme-controller[value=light]:checked),[data-theme=light] {
    color-scheme: light;
    --color-base-100: oklch(100% 0 0);
    --color-base-200: oklch(98% 0 0);
    --color-base-300: oklch(95% 0 0);
    --color-base-content: oklch(21% 0.006 285.885);
    --color-primary: oklch(45% 0.24 277.023);
    --color-primary-content: oklch(93% 0.034 272.788);
    --color-secondary: oklch(65% 0.241 354.308);
    --color-secondary-content: oklch(94% 0.028 342.258);
    --color-accent: oklch(77% 0.152 181.912);
    --color-accent-content: oklch(38% 0.063 188.416);
    --color-neutral: oklch(14% 0.005 285.823);
    --color-neutral-content: oklch(92% 0.004 286.32);
    --color-info: oklch(74% 0.16 232.661);
    --color-info-content: oklch(29% 0.066 243.157);
    --color-success: oklch(76% 0.177 163.223);
    --color-success-content: oklch(37% 0.077 168.94);
    --color-warning: oklch(82% 0.189 84.429);
    --color-warning-content: oklch(41% 0.112 45.904);
    --color-error: oklch(71% 0.194 13.428);
    --color-error-content: oklch(27% 0.105 12.094);
    --radius-selector: 0.5rem;
    --radius-field: 0.25rem;
    --radius-box: 0.5rem;
    --size-selector: 0.25rem;
    --size-field: 0.25rem;
    --border: 1px;
    --depth: 1;
    --noise: 0;
  }
}
@layer base {
  @media (prefers-color-scheme: dark) {
    :root {
      color-scheme: dark;
      --color-base-100: oklch(25.33% 0.016 252.42);
      --color-base-200: oklch(23.26% 0.014 253.1);
      --color-base-300: oklch(21.15% 0.012 254.09);
      --color-base-content: oklch(97.807% 0.029 256.847);
      --color-primary: oklch(58% 0.233 277.117);
      --color-primary-content: oklch(96% 0.018 272.314);
      --color-secondary: oklch(65% 0.241 354.308);
      --color-secondary-content: oklch(94% 0.028 342.258);
      --color-accent: oklch(77% 0.152 181.912);
      --color-accent-content: oklch(38% 0.063 188.416);
      --color-neutral: oklch(14% 0.005 285.823);
      --color-neutral-content: oklch(92% 0.004 286.32);
      --color-info: oklch(74% 0.16 232.661);
      --color-info-content: oklch(29% 0.066 243.157);
      --color-success: oklch(76% 0.177 163.223);
      --color-success-content: oklch(37% 0.077 168.94);
      --color-warning: oklch(82% 0.189 84.429);
      --color-warning-content: oklch(41% 0.112 45.904);
      --color-error: oklch(71% 0.194 13.428);
      --color-error-content: oklch(27% 0.105 12.094);
      --radius-selector: 0.5rem;
      --radius-field: 0.25rem;
      --radius-box: 0.5rem;
      --size-selector: 0.25rem;
      --size-field: 0.25rem;
      --border: 1px;
      --depth: 1;
      --noise: 0;
    }
  }
}
@layer base {
  :root:has(input.theme-controller[value=light]:checked),[data-theme=light] {
    color-scheme: light;
    --color-base-100: oklch(100% 0 0);
    --color-base-200: oklch(98% 0 0);
    --color-base-300: oklch(95% 0 0);
    --color-base-content: oklch(21% 0.006 285.885);
    --color-primary: oklch(45% 0.24 277.023);
    --color-primary-content: oklch(93% 0.034 272.788);
    --color-secondary: oklch(65% 0.241 354.308);
    --color-secondary-content: oklch(94% 0.028 342.258);
    --color-accent: oklch(77% 0.152 181.912);
    --color-accent-content: oklch(38% 0.063 188.416);
    --color-neutral: oklch(14% 0.005 285.823);
    --color-neutral-content: oklch(92% 0.004 286.32);
    --color-info: oklch(74% 0.16 232.661);
    --color-info-content: oklch(29% 0.066 243.157);
    --color-success: oklch(76% 0.177 163.223);
    --color-success-content: oklch(37% 0.077 168.94);
    --color-warning: oklch(82% 0.189 84.429);
    --color-warning-content: oklch(41% 0.112 45.904);
    --color-error: oklch(71% 0.194 13.428);
    --color-error-content: oklch(27% 0.105 12.094);
    --radius-selector: 0.5rem;
    --radius-field: 0.25rem;
    --radius-box: 0.5rem;
    --size-selector: 0.25rem;
    --size-field: 0.25rem;
    --border: 1px;
    --depth: 1;
    --noise: 0;
  }
}
@layer base {
  :root:has(input.theme-controller[value=dark]:checked),[data-theme=dark] {
    color-scheme: dark;
    --color-base-100: oklch(25.33% 0.016 252.42);
    --color-base-200: oklch(23.26% 0.014 253.1);
    --color-base-300: oklch(21.15% 0.012 254.09);
    --color-base-content: oklch(97.807% 0.029 256.847);
    --color-primary: oklch(58% 0.233 277.117);
    --color-primary-content: oklch(96% 0.018 272.314);
    --color-secondary: oklch(65% 0.241 354.308);
    --color-secondary-content: oklch(94% 0.028 342.258);
    --color-accent: oklch(77% 0.152 181.912);
    --color-accent-content: oklch(38% 0.063 188.416);
    --color-neutral: oklch(14% 0.005 285.823);
    --color-neutral-content: oklch(92% 0.004 286.32);
    --color-info: oklch(74% 0.16 232.661);
    --color-info-content: oklch(29% 0.066 243.157);
    --color-success: oklch(76% 0.177 163.223);
    --color-success-content: oklch(37% 0.077 168.94);
    --color-warning: oklch(82% 0.189 84.429);
    --color-warning-content: oklch(41% 0.112 45.904);
    --color-error: oklch(71% 0.194 13.428);
    --color-error-content: oklch(27% 0.105 12.094);
    --radius-selector: 0.5rem;
    --radius-field: 0.25rem;
    --radius-box: 0.5rem;
    --size-selector: 0.25rem;
    --size-field: 0.25rem;
    --border: 1px;
    --depth: 1;
    --noise: 0;
  }
}
@layer base {
  @property --radialprogress {
    syntax: "<percentage>";
    inherits: true;
    initial-value: 0%;
  }
}
@layer base {
  :root {
    scrollbar-color: currentColor #0000;
    @supports (color: color-mix(in lab, red, red)) {
      scrollbar-color: color-mix(in oklch, currentColor 35%, #0000) #0000;
    }
  }
}
@layer base {
  :root {
    --fx-noise: url("data:image/svg+xml,%3Csvg xmlns='http://www.w3.org/2000/svg'%3E%3Cfilter id='a'%3E%3CfeTurbulence type='fractalNoise' baseFrequency='1.34' numOctaves='4' stitchTiles='stitch'%3E%3C/feTurbulence%3E%3C/filter%3E%3Crect width='100%25' height='100%25' filter='url(%23a)' opacity='0.2'%3E%3C/rect%3E%3C/svg%3E");
  }
}
@layer base {
  :root:has( .modal-open, .modal[open], .modal:target, .modal-toggle:checked, .drawer:not([class*="drawer-open"]) > .drawer-toggle:checked ) {
    overflow: hidden;
  }
}
@layer base {
  :where( :root:has( .modal-open, .modal[open], .modal:target, .modal-toggle:checked, .drawer:not(.drawer-open) > .drawer-toggle:checked ) ) {
    scrollbar-gutter: stable;
    background-image: linear-gradient(var(--color-base-100), var(--color-base-100));
    --root-bg: var(--color-base-100);
    @supports (color: color-mix(in lab, red, red)) {
      --root-bg: color-mix(in srgb, var(--color-base-100), oklch(0% 0 0) 40%);
    }
  }
  :where(.modal[open], .modal-open, .modal-toggle:checked + .modal):not(.modal-start, .modal-end) {
    scrollbar-gutter: stable;
  }
}
@layer base {
  :root, [data-theme] {
    background-color: var(--root-bg, var(--color-base-100));
    color: var(--color-base-content);
  }
}
@keyframes radio {
  0% {
    padding: 5px;
  }
  50% {
    padding: 3px;
  }
}
@keyframes skeleton {
  0% {
    background-position: 150%;
  }
  100% {
    background-position: -50%;
  }
}
@keyframes progress {
  50% {
    background-position-x: -115%;
  }
}
@keyframes toast {
  0% {
    scale: 0.9;
    opacity: 0;
  }
  100% {
    scale: 1;
    opacity: 1;
  }
}
@keyframes dropdown {
  0% {
    opacity: 0;
  }
}
@keyframes rating {
  0%, 40% {
    scale: 1.1;
    filter: brightness(1.05) contrast(1.05);
  }
}
@layer base {
  @media (prefers-color-scheme: dark) {
    :root {
      color-scheme: dark;
      --color-base-100: oklch(20.84% 0.008 17.911);
      --color-base-200: oklch(18.522% 0.007 17.911);
      --color-base-300: oklch(16.203% 0.007 17.911);
      --color-base-content: oklch(83.768% 0.001 17.911);
      --color-primary: oklch(68.628% 0.185 148.958);
      --color-primary-content: oklch(0% 0 0);
      --color-secondary: oklch(43% 0.078 188.216);
      --color-secondary-content: oklch(98% 0.014 180.72);
      --color-accent: oklch(70.628% 0.119 185.713);
      --color-accent-content: oklch(14.125% 0.023 185.713);
      --color-neutral: oklch(30.698% 0.039 171.364);
      --color-neutral-content: oklch(86.139% 0.007 171.364);
      --color-info: oklch(72.06% 0.191 231.6);
      --color-info-content: oklch(0% 0 0);
      --color-success: oklch(64.8% 0.15 160);
      --color-success-content: oklch(0% 0 0);
      --color-warning: oklch(84.71% 0.199 83.87);
      --color-warning-content: oklch(0% 0 0);
      --color-error: oklch(71.76% 0.221 22.18);
      --color-error-content: oklch(0% 0 0);
      --radius-selector: 1rem;
      --radius-field: 0.5rem;
      --radius-box: 0.5rem;
      --size-selector: 0.25rem;
      --size-field: 0.25rem;
      --border: 1px;
      --depth: 0;
      --noise: 0;
    }
  }
}
@layer base {
  :where(:root),:root:has(input.theme-controller[value=dark]:checked),[data-theme="dark"] {
    color-scheme: dark;
    --color-base-100: oklch(20.84% 0.008 17.911);
    --color-base-200: oklch(18.522% 0.007 17.911);
    --color-base-300: oklch(16.203% 0.007 17.911);
    --color-base-content: oklch(83.768% 0.001 17.911);
    --color-primary: oklch(68.628% 0.185 148.958);
    --color-primary-content: oklch(0% 0 0);
    --color-secondary: oklch(43% 0.078 188.216);
    --color-secondary-content: oklch(98% 0.014 180.72);
    --color-accent: oklch(70.628% 0.119 185.713);
    --color-accent-content: oklch(14.125% 0.023 185.713);
    --color-neutral: oklch(30.698% 0.039 171.364);
    --color-neutral-content: oklch(86.139% 0.007 171.364);
    --color-info: oklch(72.06% 0.191 231.6);
    --color-info-content: oklch(0% 0 0);
    --color-success: oklch(64.8% 0.15 160);
    --color-success-content: oklch(0% 0 0);
    --color-warning: oklch(84.71% 0.199 83.87);
    --color-warning-content: oklch(0% 0 0);
    --color-error: oklch(71.76% 0.221 22.18);
    --color-error-content: oklch(0% 0 0);
    --radius-selector: 1rem;
    --radius-field: 0.5rem;
    --radius-box: 0.5rem;
    --size-selector: 0.25rem;
    --size-field: 0.25rem;
    --border: 1px;
    --depth: 0;
    --noise: 0;
  }
}
@layer base {
  :where(:root),:root:has(input.theme-controller[value=light]:checked),[data-theme="light"] {
    color-scheme: light;
    --color-base-100: oklch(100% 0 0);
    --color-base-200: oklch(98% 0.001 106.423);
    --color-base-300: oklch(92% 0.006 264.531);
    --color-base-content: oklch(32.44% 0.023 264.18);
    --color-primary: oklch(68.88% 0.187 148.92);
    --color-primary-content: oklch(100% 0 0);
    --color-secondary: oklch(43% 0.078 188.216);
    --color-secondary-content: oklch(98% 0.014 180.72);
    --color-accent: oklch(79% 0.184 86.047);
    --color-accent-content: oklch(98% 0.026 102.212);
    --color-neutral: oklch(37% 0.01 67.558);
    --color-neutral-content: oklch(98% 0 0);
    --color-info: oklch(58% 0.158 241.966);
    --color-info-content: oklch(90% 0.058 230.902);
    --color-success: oklch(64% 0.2 131.684);
    --color-success-content: oklch(96% 0.067 122.328);
    --color-warning: oklch(76% 0.188 70.08);
    --color-warning-content: oklch(96% 0.059 95.617);
    --color-error: oklch(57% 0.245 27.325);
    --color-error-content: oklch(88% 0.062 18.334);
    --radius-selector: 1rem;
    --radius-field: 0.5rem;
    --radius-box: 0.5rem;
    --size-selector: 0.25rem;
    --size-field: 0.25rem;
    --border: 1.5px;
    --depth: 0;
    --noise: 0;
  }
}
@property --tw-translate-x {
  syntax: "*";
  inherits: false;
  initial-value: 0;
}
@property --tw-translate-y {
  syntax: "*";
  inherits: false;
  initial-value: 0;
}
@property --tw-translate-z {
  syntax: "*";
  inherits: false;
  initial-value: 0;
}
@property --tw-rotate-x {
  syntax: "*";
  inherits: false;
}
@property --tw-rotate-y {
  syntax: "*";
  inherits: false;
}
@property --tw-rotate-z {
  syntax: "*";
  inherits: false;
}
@property --tw-skew-x {
  syntax: "*";
  inherits: false;
}
@property --tw-skew-y {
  syntax: "*";
  inherits: false;
}
@property --tw-pan-x {
  syntax: "*";
  inherits: false;
}
@property --tw-pan-y {
  syntax: "*";
  inherits: false;
}
@property --tw-pinch-zoom {
  syntax: "*";
  inherits: false;
}
@property --tw-space-x-reverse {
  syntax: "*";
  inherits: false;
  initial-value: 0;
}
@property --tw-border-style {
  syntax: "*";
  inherits: false;
  initial-value: solid;
}
@property --tw-gradient-position {
  syntax: "*";
  inherits: false;
}
@property --tw-gradient-from {
  syntax: "<color>";
  inherits: false;
  initial-value: #0000;
}
@property --tw-gradient-via {
  syntax: "<color>";
  inherits: false;
  initial-value: #0000;
}
@property --tw-gradient-to {
  syntax: "<color>";
  inherits: false;
  initial-value: #0000;
}
@property --tw-gradient-stops {
  syntax: "*";
  inherits: false;
}
@property --tw-gradient-via-stops {
  syntax: "*";
  inherits: false;
}
@property --tw-gradient-from-position {
  syntax: "<length-percentage>";
  inherits: false;
  initial-value: 0%;
}
@property --tw-gradient-via-position {
  syntax: "<length-percentage>";
  inherits: false;
  initial-value: 50%;
}
@property --tw-gradient-to-position {
  syntax: "<length-percentage>";
  inherits: false;
  initial-value: 100%;
}
@property --tw-leading {
  syntax: "*";
  inherits: false;
}
@property --tw-font-weight {
  syntax: "*";
  inherits: false;
}
@property --tw-shadow {
  syntax: "*";
  inherits: false;
  initial-value: 0 0 #0000;
}
@property --tw-shadow-color {
  syntax: "*";
  inherits: false;
}
@property --tw-shadow-alpha {
  syntax: "<percentage>";
  inherits: false;
  initial-value: 100%;
}
@property --tw-inset-shadow {
  syntax: "*";
  inherits: false;
  initial-value: 0 0 #0000;
}
@property --tw-inset-shadow-color {
  syntax: "*";
  inherits: false;
}
@property --tw-inset-shadow-alpha {
  syntax: "<percentage>";
  inherits: false;
  initial-value: 100%;
}
@property --tw-ring-color {
  syntax: "*";
  inherits: false;
}
@property --tw-ring-shadow {
  syntax: "*";
  inherits: false;
  initial-value: 0 0 #0000;
}
@property --tw-inset-ring-color {
  syntax: "*";
  inherits: false;
}
@property --tw-inset-ring-shadow {
  syntax: "*";
  inherits: false;
  initial-value: 0 0 #0000;
}
@property --tw-ring-inset {
  syntax: "*";
  inherits: false;
}
@property --tw-ring-offset-width {
  syntax: "<length>";
  inherits: false;
  initial-value: 0px;
}
@property --tw-ring-offset-color {
  syntax: "*";
  inherits: false;
  initial-value: #fff;
}
@property --tw-ring-offset-shadow {
  syntax: "*";
  inherits: false;
  initial-value: 0 0 #0000;
}
@property --tw-outline-style {
  syntax: "*";
  inherits: false;
  initial-value: solid;
}
@property --tw-blur {
  syntax: "*";
  inherits: false;
}
@property --tw-brightness {
  syntax: "*";
  inherits: false;
}
@property --tw-contrast {
  syntax: "*";
  inherits: false;
}
@property --tw-grayscale {
  syntax: "*";
  inherits: false;
}
@property --tw-hue-rotate {
  syntax: "*";
  inherits: false;
}
@property --tw-invert {
  syntax: "*";
  inherits: false;
}
@property --tw-opacity {
  syntax: "*";
  inherits: false;
}
@property --tw-saturate {
  syntax: "*";
  inherits: false;
}
@property --tw-sepia {
  syntax: "*";
  inherits: false;
}
@property --tw-drop-shadow {
  syntax: "*";
  inherits: false;
}
@property --tw-drop-shadow-color {
  syntax: "*";
  inherits: false;
}
@property --tw-drop-shadow-alpha {
  syntax: "<percentage>";
  inherits: false;
  initial-value: 100%;
}
@property --tw-drop-shadow-size {
  syntax: "*";
  inherits: false;
}
@property --tw-backdrop-blur {
  syntax: "*";
  inherits: false;
}
@property --tw-backdrop-brightness {
  syntax: "*";
  inherits: false;
}
@property --tw-backdrop-contrast {
  syntax: "*";
  inherits: false;
}
@property --tw-backdrop-grayscale {
  syntax: "*";
  inherits: false;
}
@property --tw-backdrop-hue-rotate {
  syntax: "*";
  inherits: false;
}
@property --tw-backdrop-invert {
  syntax: "*";
  inherits: false;
}
@property --tw-backdrop-opacity {
  syntax: "*";
  inherits: false;
}
@property --tw-backdrop-saturate {
  syntax: "*";
  inherits: false;
}
@property --tw-backdrop-sepia {
  syntax: "*";
  inherits: false;
}
@property --tw-duration {
  syntax: "*";
  inherits: false;
}
@property --tw-ease {
  syntax: "*";
  inherits: false;
}
@layer properties {
  @supports ((-webkit-hyphens: none) and (not (margin-trim: inline))) or ((-moz-orient: inline) and (not (color:rgb(from red r g b)))) {
    *, ::before, ::after, ::backdrop {
      --tw-translate-x: 0;
      --tw-translate-y: 0;
      --tw-translate-z: 0;
      --tw-rotate-x: initial;
      --tw-rotate-y: initial;
      --tw-rotate-z: initial;
      --tw-skew-x: initial;
      --tw-skew-y: initial;
      --tw-pan-x: initial;
      --tw-pan-y: initial;
      --tw-pinch-zoom: initial;
      --tw-space-x-reverse: 0;
      --tw-border-style: solid;
      --tw-gradient-position: initial;
      --tw-gradient-from: #0000;
      --tw-gradient-via: #0000;
      --tw-gradient-to: #0000;
      --tw-gradient-stops: initial;
      --tw-gradient-via-stops: initial;
      --tw-gradient-from-position: 0%;
      --tw-gradient-via-position: 50%;
      --tw-gradient-to-position: 100%;
      --tw-leading: initial;
      --tw-font-weight: initial;
      --tw-shadow: 0 0 #0000;
      --tw-shadow-color: initial;
      --tw-shadow-alpha: 100%;
      --tw-inset-shadow: 0 0 #0000;
      --tw-inset-shadow-color: initial;
      --tw-inset-shadow-alpha: 100%;
      --tw-ring-color: initial;
      --tw-ring-shadow: 0 0 #0000;
      --tw-inset-ring-color: initial;
      --tw-inset-ring-shadow: 0 0 #0000;
      --tw-ring-inset: initial;
      --tw-ring-offset-width: 0px;
      --tw-ring-offset-color: #fff;
      --tw-ring-offset-shadow: 0 0 #0000;
      --tw-outline-style: solid;
      --tw-blur: initial;
      --tw-brightness: initial;
      --tw-contrast: initial;
      --tw-grayscale: initial;
      --tw-hue-rotate: initial;
      --tw-invert: initial;
      --tw-opacity: initial;
      --tw-saturate: initial;
      --tw-sepia: initial;
      --tw-drop-shadow: initial;
      --tw-drop-shadow-color: initial;
      --tw-drop-shadow-alpha: 100%;
      --tw-drop-shadow-size: initial;
      --tw-backdrop-blur: initial;
      --tw-backdrop-brightness: initial;
      --tw-backdrop-contrast: initial;
      --tw-backdrop-grayscale: initial;
      --tw-backdrop-hue-rotate: initial;
      --tw-backdrop-invert: initial;
      --tw-backdrop-opacity: initial;
      --tw-backdrop-saturate: initial;
      --tw-backdrop-sepia: initial;
      --tw-duration: initial;
      --tw-ease: initial;
    }
  }
}<|MERGE_RESOLUTION|>--- conflicted
+++ resolved
@@ -7,11 +7,8 @@
         "Segoe UI Emoji", "Segoe UI Symbol", "Noto Color Emoji";
     --font-mono: ui-monospace, SFMono-Regular, Menlo, Monaco, Consolas, "Liberation Mono",
       "Courier New", monospace;
-<<<<<<< HEAD
-=======
     --color-green-400: oklch(79.2% 0.209 151.711);
     --color-green-500: oklch(72.3% 0.219 149.579);
->>>>>>> de2fbad4
     --color-purple-800: oklch(43.8% 0.218 303.724);
     --color-gray-200: oklch(92.8% 0.006 264.531);
     --color-gray-500: oklch(55.1% 0.027 264.364);
@@ -257,37 +254,6 @@
       }
     }
   }
-  .drawer-open {
-    > .drawer-side {
-      overflow-y: auto;
-    }
-    > .drawer-toggle {
-      display: none;
-      & ~ .drawer-side {
-        pointer-events: auto;
-        visibility: visible;
-        position: sticky;
-        display: block;
-        width: auto;
-        overscroll-behavior: auto;
-        opacity: 100%;
-        & > .drawer-overlay {
-          cursor: default;
-          background-color: transparent;
-        }
-        & > *:not(.drawer-overlay) {
-          translate: 0%;
-          [dir="rtl"] & {
-            translate: 0%;
-          }
-        }
-      }
-      &:checked ~ .drawer-side {
-        pointer-events: auto;
-        visibility: visible;
-      }
-    }
-  }
   .menu {
     display: flex;
     width: fit-content;
@@ -517,39 +483,6 @@
     &:has(.input-xl, .select-xl, .textarea-xl) span {
       font-size: 1.375rem;
       top: calc(var(--size-field, 0.25rem) * 14 / 2);
-    }
-  }
-  .collapse-arrow {
-    > .collapse-title:after {
-      position: absolute;
-      display: block;
-      height: 0.5rem;
-      width: 0.5rem;
-      transform: translateY(-100%) rotate(45deg);
-      transition-property: all;
-      transition-timing-function: cubic-bezier(0.4, 0, 0.2, 1);
-      transition-duration: 0.2s;
-      top: 1.9rem;
-      inset-inline-end: 1.4rem;
-      content: "";
-      transform-origin: 75% 75%;
-      box-shadow: 2px 2px;
-      pointer-events: none;
-    }
-  }
-  .collapse-plus {
-    > .collapse-title:after {
-      position: absolute;
-      display: block;
-      height: 0.5rem;
-      width: 0.5rem;
-      transition-property: all;
-      transition-duration: 300ms;
-      transition-timing-function: cubic-bezier(0.4, 0, 0.2, 1);
-      top: 0.9rem;
-      inset-inline-end: 1.4rem;
-      content: "+";
-      pointer-events: none;
     }
   }
   .dropdown {
@@ -908,15 +841,6 @@
       }
     }
   }
-  .collapse-open {
-    grid-template-rows: max-content 1fr;
-    > .collapse-content {
-      visibility: visible;
-      min-height: fit-content;
-      padding-bottom: 1rem;
-      transition: padding 0.2s ease-out, background-color 0.2s ease-out;
-    }
-  }
   .collapse {
     visibility: collapse;
   }
@@ -1257,6 +1181,21 @@
     &::-webkit-calendar-picker-indicator {
       position: absolute;
       inset-inline-end: 0.75em;
+    }
+  }
+  .indicator {
+    position: relative;
+    display: inline-flex;
+    width: max-content;
+    :where(.indicator-item) {
+      z-index: 1;
+      position: absolute;
+      white-space: nowrap;
+      top: var(--indicator-t, 0);
+      bottom: var(--indicator-b, auto);
+      left: var(--indicator-s, auto);
+      right: var(--indicator-e, 0);
+      translate: var(--indicator-x, 50%) var(--indicator-y, -50%);
     }
   }
   .table {
@@ -1900,15 +1839,12 @@
   .static {
     position: static;
   }
-<<<<<<< HEAD
   .sticky {
     position: sticky;
   }
   .inset-0 {
     inset: calc(var(--spacing) * 0);
   }
-=======
->>>>>>> de2fbad4
   .top-0 {
     top: calc(var(--spacing) * 0);
   }
@@ -1936,7 +1872,6 @@
   .left-1\/2 {
     left: calc(1/2 * 100%);
   }
-<<<<<<< HEAD
   .left-4 {
     left: calc(var(--spacing) * 4);
   }
@@ -2048,8 +1983,6 @@
       }
     }
   }
-=======
->>>>>>> de2fbad4
   .textarea {
     border: var(--border) solid #0000;
     min-height: calc(0.25rem * 20);
@@ -2419,8 +2352,20 @@
     color: var(--color-base-content);
     font-weight: 600;
   }
+  .mb-2 {
+    margin-bottom: calc(var(--spacing) * 2);
+  }
   .mb-3 {
     margin-bottom: calc(var(--spacing) * 3);
+  }
+  .mb-4 {
+    margin-bottom: calc(var(--spacing) * 4);
+  }
+  .mb-8 {
+    margin-bottom: calc(var(--spacing) * 8);
+  }
+  .ml-2 {
+    margin-left: calc(var(--spacing) * 2);
   }
   .ml-4 {
     margin-left: calc(var(--spacing) * 4);
@@ -2574,7 +2519,6 @@
     grid-template-columns: 1fr;
     grid-auto-rows: max-content;
   }
-<<<<<<< HEAD
   .card-actions {
     display: flex;
     flex-wrap: wrap;
@@ -2650,8 +2594,6 @@
       }
     }
   }
-=======
->>>>>>> de2fbad4
   .prose {
     :root & {
       --tw-prose-body: var(--color-base-content);
@@ -2762,22 +2704,18 @@
     width: calc(var(--spacing) * 7);
     height: calc(var(--spacing) * 7);
   }
-<<<<<<< HEAD
   .h-4 {
     height: calc(var(--spacing) * 4);
   }
   .h-5 {
     height: calc(var(--spacing) * 5);
   }
-=======
->>>>>>> de2fbad4
   .h-6 {
     height: calc(var(--spacing) * 6);
   }
   .h-10 {
     height: calc(var(--spacing) * 10);
   }
-<<<<<<< HEAD
   .h-20 {
     height: calc(var(--spacing) * 20);
   }
@@ -2787,8 +2725,6 @@
   .h-96 {
     height: calc(var(--spacing) * 96);
   }
-=======
->>>>>>> de2fbad4
   .h-\[1em\] {
     height: 1em;
   }
@@ -2801,7 +2737,6 @@
   .h-screen {
     height: 100vh;
   }
-<<<<<<< HEAD
   .loading-sm {
     width: calc(var(--size-selector, 0.25rem) * 5);
   }
@@ -2814,8 +2749,6 @@
   .w-6 {
     width: calc(var(--spacing) * 6);
   }
-=======
->>>>>>> de2fbad4
   .w-10 {
     width: calc(var(--spacing) * 10);
   }
@@ -2834,20 +2767,17 @@
   .max-w-md {
     max-width: var(--container-md);
   }
+  .max-w-sm {
+    max-width: var(--container-sm);
+  }
   .flex-1 {
     flex: 1;
   }
-  .flex-shrink {
-    flex-shrink: 1;
-  }
   .shrink {
     flex-shrink: 1;
   }
-  .flex-grow {
-    flex-grow: 1;
-  }
-  .border-collapse {
-    border-collapse: collapse;
+  .shrink-0 {
+    flex-shrink: 0;
   }
   .-translate-x-1 {
     --tw-translate-x: calc(var(--spacing) * -1);
@@ -2908,6 +2838,9 @@
       outline-offset: 2px;
     }
   }
+  .cursor-pointer {
+    cursor: pointer;
+  }
   .touch-pan-y {
     --tw-pan-y: pan-y;
     touch-action: var(--tw-pan-x,) var(--tw-pan-y,) var(--tw-pinch-zoom,);
@@ -2932,15 +2865,15 @@
   .grid-cols-1 {
     grid-template-columns: repeat(1, minmax(0, 1fr));
   }
+  .grid-cols-2 {
+    grid-template-columns: repeat(2, minmax(0, 1fr));
+  }
   .flex-col {
     flex-direction: column;
   }
   .flex-row {
     flex-direction: row;
   }
-  .flex-wrap {
-    flex-wrap: wrap;
-  }
   .items-center {
     align-items: center;
   }
@@ -2965,6 +2898,9 @@
   .gap-3 {
     gap: calc(var(--spacing) * 3);
   }
+  .gap-4 {
+    gap: calc(var(--spacing) * 4);
+  }
   .gap-5 {
     gap: calc(var(--spacing) * 5);
   }
@@ -2977,7 +2913,6 @@
   .gap-40 {
     gap: calc(var(--spacing) * 40);
   }
-<<<<<<< HEAD
   .space-y-1 {
     :where(& > :not(:last-child)) {
       --tw-space-y-reverse: 0;
@@ -3013,8 +2948,6 @@
       margin-block-end: calc(calc(var(--spacing) * 6) * calc(1 - var(--tw-space-y-reverse)));
     }
   }
-=======
->>>>>>> de2fbad4
   .space-x-4 {
     :where(& > :not(:last-child)) {
       --tw-space-x-reverse: 0;
@@ -3123,6 +3056,9 @@
       }
     }
   }
+  .bg-base-100 {
+    background-color: var(--color-base-100);
+  }
   .bg-base-200 {
     background-color: var(--color-base-200);
   }
@@ -3156,12 +3092,12 @@
     --tw-gradient-to: var(--color-zinc-500);
     --tw-gradient-stops: var(--tw-gradient-via-stops, var(--tw-gradient-position), var(--tw-gradient-from) var(--tw-gradient-from-position), var(--tw-gradient-to) var(--tw-gradient-to-position));
   }
+  .loading-spinner {
+    mask-image: url("data:image/svg+xml,%3Csvg width='24' height='24' stroke='black' viewBox='0 0 24 24' xmlns='http://www.w3.org/2000/svg'%3E%3Cg transform-origin='center'%3E%3Ccircle cx='12' cy='12' r='9.5' fill='none' stroke-width='3' stroke-linecap='round'%3E%3CanimateTransform attributeName='transform' type='rotate' from='0 12 12' to='360 12 12' dur='2s' repeatCount='indefinite'/%3E%3Canimate attributeName='stroke-dasharray' values='0,150;42,150;42,150' keyTimes='0;0.475;1' dur='1.5s' repeatCount='indefinite'/%3E%3Canimate attributeName='stroke-dashoffset' values='0;-16;-59' keyTimes='0;0.475;1' dur='1.5s' repeatCount='indefinite'/%3E%3C/circle%3E%3C/g%3E%3C/svg%3E");
+  }
   .bg-clip-text {
     background-clip: text;
   }
-  .mask-repeat {
-    mask-repeat: repeat;
-  }
   .fill-current {
     fill: currentcolor;
   }
@@ -3195,6 +3131,15 @@
   .p-8 {
     padding: calc(var(--spacing) * 8);
   }
+  .table-sm {
+    :not(thead, tfoot) tr {
+      font-size: 0.75rem;
+    }
+    :where(th, td) {
+      padding-inline: calc(0.25rem * 3);
+      padding-block: calc(0.25rem * 2);
+    }
+  }
   .px-2 {
     padding-inline: calc(var(--spacing) * 2);
   }
@@ -3227,6 +3172,9 @@
   }
   .text-center {
     text-align: center;
+  }
+  .font-mono {
+    font-family: var(--font-mono);
   }
   .font-sans {
     font-family: var(--font-sans);
@@ -3263,7 +3211,6 @@
     font-size: var(--text-xs);
     line-height: var(--tw-leading, var(--text-xs--line-height));
   }
-<<<<<<< HEAD
   .select-sm {
     --size: calc(var(--size-field, 0.25rem) * 8);
     font-size: 0.75rem;
@@ -3272,8 +3219,6 @@
     --size: calc(var(--size-field, 0.25rem) * 6);
     font-size: 0.6875rem;
   }
-=======
->>>>>>> de2fbad4
   .leading-normal {
     --tw-leading: var(--leading-normal);
     line-height: var(--leading-normal);
@@ -3294,8 +3239,14 @@
     --tw-font-weight: var(--font-weight-semibold);
     font-weight: var(--font-weight-semibold);
   }
-  .text-wrap {
-    text-wrap: wrap;
+  .file-input-primary {
+    --btn-color: var(--color-primary);
+    &::file-selector-button {
+      color: var(--color-primary-content);
+    }
+    &, &:focus, &:focus-within {
+      --input-color: var(--color-primary);
+    }
   }
   .link-error {
     color: var(--color-error);
@@ -3383,6 +3334,9 @@
   }
   .text-transparent {
     color: transparent;
+  }
+  .text-white {
+    color: var(--color-white);
   }
   .lowercase {
     text-transform: lowercase;
@@ -3447,6 +3401,10 @@
     --tw-shadow: 0 1px 3px 0 var(--tw-shadow-color, rgb(0 0 0 / 0.1)), 0 1px 2px -1px var(--tw-shadow-color, rgb(0 0 0 / 0.1));
     box-shadow: var(--tw-inset-shadow), var(--tw-inset-ring-shadow), var(--tw-ring-offset-shadow), var(--tw-ring-shadow), var(--tw-shadow);
   }
+  .shadow-sm {
+    --tw-shadow: 0 1px 3px 0 var(--tw-shadow-color, rgb(0 0 0 / 0.1)), 0 1px 2px -1px var(--tw-shadow-color, rgb(0 0 0 / 0.1));
+    box-shadow: var(--tw-inset-shadow), var(--tw-inset-ring-shadow), var(--tw-ring-offset-shadow), var(--tw-ring-shadow), var(--tw-shadow);
+  }
   .shadow-xl {
     --tw-shadow: 0 20px 25px -5px var(--tw-shadow-color, rgb(0 0 0 / 0.1)), 0 8px 10px -6px var(--tw-shadow-color, rgb(0 0 0 / 0.1));
     box-shadow: var(--tw-inset-shadow), var(--tw-inset-ring-shadow), var(--tw-ring-offset-shadow), var(--tw-ring-shadow), var(--tw-shadow);
@@ -3513,10 +3471,6 @@
     -webkit-backdrop-filter: var(--tw-backdrop-blur,) var(--tw-backdrop-brightness,) var(--tw-backdrop-contrast,) var(--tw-backdrop-grayscale,) var(--tw-backdrop-hue-rotate,) var(--tw-backdrop-invert,) var(--tw-backdrop-opacity,) var(--tw-backdrop-saturate,) var(--tw-backdrop-sepia,);
     backdrop-filter: var(--tw-backdrop-blur,) var(--tw-backdrop-brightness,) var(--tw-backdrop-contrast,) var(--tw-backdrop-grayscale,) var(--tw-backdrop-hue-rotate,) var(--tw-backdrop-invert,) var(--tw-backdrop-opacity,) var(--tw-backdrop-saturate,) var(--tw-backdrop-sepia,);
   }
-  .backdrop-filter {
-    -webkit-backdrop-filter: var(--tw-backdrop-blur,) var(--tw-backdrop-brightness,) var(--tw-backdrop-contrast,) var(--tw-backdrop-grayscale,) var(--tw-backdrop-hue-rotate,) var(--tw-backdrop-invert,) var(--tw-backdrop-opacity,) var(--tw-backdrop-saturate,) var(--tw-backdrop-sepia,);
-    backdrop-filter: var(--tw-backdrop-blur,) var(--tw-backdrop-brightness,) var(--tw-backdrop-contrast,) var(--tw-backdrop-grayscale,) var(--tw-backdrop-hue-rotate,) var(--tw-backdrop-invert,) var(--tw-backdrop-opacity,) var(--tw-backdrop-saturate,) var(--tw-backdrop-sepia,);
-  }
   .transition {
     transition-property: color, background-color, border-color, outline-color, text-decoration-color, fill, stroke, --tw-gradient-from, --tw-gradient-via, --tw-gradient-to, opacity, box-shadow, transform, translate, scale, rotate, filter, -webkit-backdrop-filter, backdrop-filter, display, visibility, content-visibility, overlay, pointer-events;
     transition-timing-function: var(--tw-ease, var(--default-transition-timing-function));
@@ -3544,6 +3498,10 @@
   .duration-300 {
     --tw-duration: 300ms;
     transition-duration: 300ms;
+  }
+  .duration-500 {
+    --tw-duration: 500ms;
+    transition-duration: 500ms;
   }
   .ease-in {
     --tw-ease: var(--ease-in);
@@ -3613,6 +3571,10 @@
     --btn-p: 0.75rem;
     --size: calc(var(--size-field, 0.25rem) * 8);
   }
+  .badge-error {
+    --badge-color: var(--color-error);
+    --badge-fg: var(--color-error-content);
+  }
   .badge-info {
     --badge-color: var(--color-info);
     --badge-fg: var(--color-info-content);
@@ -3621,7 +3583,6 @@
     --badge-color: var(--color-success);
     --badge-fg: var(--color-success-content);
   }
-<<<<<<< HEAD
   .badge-warning {
     --badge-color: var(--color-warning);
     --badge-fg: var(--color-warning-content);
@@ -3630,8 +3591,6 @@
     --btn-color: var(--color-error);
     --btn-fg: var(--color-error-content);
   }
-=======
->>>>>>> de2fbad4
   .btn-neutral {
     --btn-color: var(--color-neutral);
     --btn-fg: var(--color-neutral-content);
@@ -3732,6 +3691,16 @@
       height: calc(env(safe-area-inset-top) + 52px);
     }
   }
+  .md\:grid-cols-2 {
+    @media (width >= 48rem) {
+      grid-template-columns: repeat(2, minmax(0, 1fr));
+    }
+  }
+  .md\:grid-cols-4 {
+    @media (width >= 48rem) {
+      grid-template-columns: repeat(4, minmax(0, 1fr));
+    }
+  }
   .md\:pt-16 {
     @media (width >= 48rem) {
       padding-top: calc(var(--spacing) * 16);
@@ -3745,28 +3714,6 @@
   .xl\:grid-cols-4 {
     @media (width >= 80rem) {
       grid-template-columns: repeat(4, minmax(0, 1fr));
-    }
-  }
-  .dark\:bg-green-500 {
-    &:where([data-theme=dark], [data-theme=dark] *) {
-      background-color: var(--color-green-500);
-    }
-  }
-  .dark\:from-zinc-400 {
-    &:where([data-theme=dark], [data-theme=dark] *) {
-      --tw-gradient-from: var(--color-zinc-400);
-      --tw-gradient-stops: var(--tw-gradient-via-stops, var(--tw-gradient-position), var(--tw-gradient-from) var(--tw-gradient-from-position), var(--tw-gradient-to) var(--tw-gradient-to-position));
-    }
-  }
-  .dark\:to-zinc-500 {
-    &:where([data-theme=dark], [data-theme=dark] *) {
-      --tw-gradient-to: var(--color-zinc-500);
-      --tw-gradient-stops: var(--tw-gradient-via-stops, var(--tw-gradient-position), var(--tw-gradient-from) var(--tw-gradient-from-position), var(--tw-gradient-to) var(--tw-gradient-to-position));
-    }
-  }
-  .dark\:text-green-400 {
-    &:where([data-theme=dark], [data-theme=dark] *) {
-      color: var(--color-green-400);
     }
   }
   .\[\&_a\]\:py-2 {
@@ -4148,6 +4095,11 @@
   syntax: "*";
   inherits: false;
 }
+@property --tw-space-y-reverse {
+  syntax: "*";
+  inherits: false;
+  initial-value: 0;
+}
 @property --tw-space-x-reverse {
   syntax: "*";
   inherits: false;
@@ -4389,6 +4341,7 @@
       --tw-pan-x: initial;
       --tw-pan-y: initial;
       --tw-pinch-zoom: initial;
+      --tw-space-y-reverse: 0;
       --tw-space-x-reverse: 0;
       --tw-border-style: solid;
       --tw-gradient-position: initial;
