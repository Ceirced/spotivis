--- conflicted
+++ resolved
@@ -487,95 +487,6 @@
       top: calc(var(--size-field, 0.25rem) * 14 / 2);
     }
   }
-  .dropdown {
-    position: relative;
-    display: inline-block;
-    position-area: var(--anchor-v, bottom) var(--anchor-h, span-right);
-    & > *:not(summary):focus {
-      --tw-outline-style: none;
-      outline-style: none;
-      @media (forced-colors: active) {
-        outline: 2px solid transparent;
-        outline-offset: 2px;
-      }
-    }
-    .dropdown-content {
-      position: absolute;
-    }
-    &:not(details, .dropdown-open, .dropdown-hover:hover, :focus-within) {
-      .dropdown-content {
-        display: none;
-        transform-origin: top;
-        opacity: 0%;
-        scale: 95%;
-      }
-    }
-    &[popover], .dropdown-content {
-      z-index: 999;
-      animation: dropdown 0.2s;
-      transition-property: opacity, scale, display;
-      transition-behavior: allow-discrete;
-      transition-duration: 0.2s;
-      transition-timing-function: cubic-bezier(0.4, 0, 0.2, 1);
-    }
-    @starting-style {
-      &[popover], .dropdown-content {
-        scale: 95%;
-        opacity: 0;
-      }
-    }
-    &.dropdown-open, &:not(.dropdown-hover):focus, &:focus-within {
-      > [tabindex]:first-child {
-        pointer-events: none;
-      }
-      .dropdown-content {
-        opacity: 100%;
-      }
-    }
-    &.dropdown-hover:hover {
-      .dropdown-content {
-        opacity: 100%;
-        scale: 100%;
-      }
-    }
-    &:is(details) {
-      summary {
-        &::-webkit-details-marker {
-          display: none;
-        }
-      }
-    }
-    &.dropdown-open, &:focus, &:focus-within {
-      .dropdown-content {
-        scale: 100%;
-      }
-    }
-    &:where([popover]) {
-      background: #0000;
-    }
-    &[popover] {
-      position: fixed;
-      color: inherit;
-      @supports not (position-area: bottom) {
-        margin: auto;
-        &.dropdown-open:not(:popover-open) {
-          display: none;
-          transform-origin: top;
-          opacity: 0%;
-          scale: 95%;
-        }
-        &::backdrop {
-          background-color: color-mix(in oklab, #000 30%, #0000);
-        }
-      }
-      &:not(.dropdown-open, :popover-open) {
-        display: none;
-        transform-origin: top;
-        opacity: 0%;
-        scale: 95%;
-      }
-    }
-  }
   .btn {
     :where(&) {
       width: unset;
@@ -821,11 +732,6 @@
       outline: none;
     }
   }
-  .validator-hint {
-    visibility: hidden;
-    margin-top: calc(0.25rem * 2);
-    font-size: 0.75rem;
-  }
   .validator {
     &:user-valid, &:has(:user-valid) {
       &, &:focus, &:checked, &[aria-checked="true"], &:focus-within {
@@ -900,53 +806,6 @@
           }
         }
       }
-    }
-  }
-  .toast {
-    position: fixed;
-    inset-inline-start: auto;
-    inset-inline-end: calc(0.25rem * 4);
-    top: auto;
-    bottom: calc(0.25rem * 4);
-    display: flex;
-    flex-direction: column;
-    gap: calc(0.25rem * 2);
-    background-color: transparent;
-    translate: var(--toast-x, 0) var(--toast-y, 0);
-    width: max-content;
-    max-width: calc(100vw - 2rem);
-    & > * {
-      animation: toast 0.25s ease-out;
-    }
-    &:where(.toast-start) {
-      inset-inline-start: calc(0.25rem * 4);
-      inset-inline-end: auto;
-      --toast-x: 0;
-    }
-    &:where(.toast-center) {
-      inset-inline-start: calc(1/2 * 100%);
-      inset-inline-end: calc(1/2 * 100%);
-      --toast-x: -50%;
-    }
-    &:where(.toast-end) {
-      inset-inline-start: auto;
-      inset-inline-end: calc(0.25rem * 4);
-      --toast-x: 0;
-    }
-    &:where(.toast-bottom) {
-      top: auto;
-      bottom: calc(0.25rem * 4);
-      --toast-y: 0;
-    }
-    &:where(.toast-middle) {
-      top: calc(1/2 * 100%);
-      bottom: auto;
-      --toast-y: -50%;
-    }
-    &:where(.toast-top) {
-      top: calc(0.25rem * 4);
-      bottom: auto;
-      --toast-y: 0;
     }
   }
   .toggle {
@@ -1244,25 +1103,6 @@
         border-bottom: var(--border) solid color-mix(in oklch, var(--color-base-content) 5%, #0000);
       }
     }
-  }
-  .diff-resizer {
-    position: relative;
-    top: calc(1/2 * 100%);
-    z-index: 1;
-    grid-column-start: 1;
-    grid-row-start: 1;
-    height: calc(0.25rem * 2);
-    width: 50cqi;
-    max-width: calc(100cqi - 1rem);
-    min-width: 1rem;
-    resize: horizontal;
-    overflow: hidden;
-    opacity: 0%;
-    transform: scaleY(3) translate(0.35rem, 0.08rem);
-    cursor: ew-resize;
-    transform-origin: 100% 100%;
-    clip-path: inset(calc(100% - 0.75rem) 0 0 calc(100% - 0.75rem));
-    transition: min-width 0.3s ease-out, max-width 0.3s ease-out;
   }
   .range {
     appearance: none;
@@ -1553,16 +1393,6 @@
       opacity: 100%;
       backface-visibility: visible;
     }
-  }
-  .collapse-title {
-    grid-column-start: 1;
-    grid-row-start: 1;
-    position: relative;
-    width: 100%;
-    padding: 1rem;
-    padding-inline-end: 3rem;
-    min-height: 1lh;
-    transition: background-color 0.2s ease-out;
   }
   .checkbox {
     border: var(--border) solid var(--input-color, var(--color-base-content));
@@ -1700,66 +1530,6 @@
       opacity: 20%;
     }
   }
-  .rating {
-    position: relative;
-    display: inline-flex;
-    vertical-align: middle;
-    & input {
-      border: none;
-      appearance: none;
-    }
-    :where(*) {
-      animation: rating 0.25s ease-out;
-      height: calc(0.25rem * 6);
-      width: calc(0.25rem * 6);
-      border-radius: 0;
-      background-color: var(--color-base-content);
-      opacity: 20%;
-      &:is(input) {
-        cursor: pointer;
-      }
-    }
-    & .rating-hidden {
-      width: calc(0.25rem * 2);
-      background-color: transparent;
-    }
-    input[type="radio"]:checked {
-      background-image: none;
-    }
-    * {
-      &:checked, &[aria-checked="true"], &[aria-current="true"], &:has(~ *:checked, ~ *[aria-checked="true"], ~ *[aria-current="true"]) {
-        opacity: 100%;
-      }
-      &:focus-visible {
-        transition: scale 0.2s ease-out;
-        scale: 1.1;
-      }
-    }
-    & *:active:focus {
-      animation: none;
-      scale: 1.1;
-    }
-    &.rating-xs :where(*:not(.rating-hidden)) {
-      width: calc(0.25rem * 4);
-      height: calc(0.25rem * 4);
-    }
-    &.rating-sm :where(*:not(.rating-hidden)) {
-      width: calc(0.25rem * 5);
-      height: calc(0.25rem * 5);
-    }
-    &.rating-md :where(*:not(.rating-hidden)) {
-      width: calc(0.25rem * 6);
-      height: calc(0.25rem * 6);
-    }
-    &.rating-lg :where(*:not(.rating-hidden)) {
-      width: calc(0.25rem * 7);
-      height: calc(0.25rem * 7);
-    }
-    &.rating-xl :where(*:not(.rating-hidden)) {
-      width: calc(0.25rem * 8);
-      height: calc(0.25rem * 8);
-    }
-  }
   .progress {
     position: relative;
     height: calc(0.25rem * 2);
@@ -1819,14 +1589,17 @@
   .top-0 {
     top: calc(var(--spacing) * 0);
   }
+  .top-4 {
+    top: calc(var(--spacing) * 4);
+  }
   .top-\[calc\(env\(safe-area-inset-top\)\+4px\)\] {
     top: calc(env(safe-area-inset-top) + 4px);
   }
+  .right-4 {
+    right: calc(var(--spacing) * 4);
+  }
   .bottom-0 {
     bottom: calc(var(--spacing) * 0);
-  }
-  .left-1 {
-    left: calc(var(--spacing) * 1);
   }
   .left-1\/2 {
     left: calc(1/2 * 100%);
@@ -2112,9 +1885,6 @@
   .m-4 {
     margin: calc(var(--spacing) * 4);
   }
-  .m-12 {
-    margin: calc(var(--spacing) * 12);
-  }
   .\!filter {
     display: flex !important;
     flex-wrap: wrap !important;
@@ -2199,17 +1969,8 @@
       }
     }
   }
-  .mx-3 {
-    margin-inline: calc(var(--spacing) * 3);
-  }
-  .mx-4 {
-    margin-inline: calc(var(--spacing) * 4);
-  }
   .mx-auto {
     margin-inline: auto;
-  }
-  .my-14 {
-    margin-block: calc(var(--spacing) * 14);
   }
   .label {
     display: inline-flex;
@@ -2248,9 +2009,6 @@
       }
     }
   }
-  .mt-2 {
-    margin-top: calc(var(--spacing) * 2);
-  }
   .mt-3 {
     margin-top: calc(var(--spacing) * 3);
   }
@@ -2271,9 +2029,6 @@
   }
   .mr-1 {
     margin-right: calc(var(--spacing) * 1);
-  }
-  .mr-3 {
-    margin-right: calc(var(--spacing) * 3);
   }
   .fieldset-legend {
     margin-bottom: calc(0.25rem * -1);
@@ -2294,12 +2049,9 @@
   .mb-8 {
     margin-bottom: calc(var(--spacing) * 8);
   }
-<<<<<<< HEAD
   .ml-2 {
     margin-left: calc(var(--spacing) * 2);
   }
-=======
->>>>>>> 164935ac
   .ml-4 {
     margin-left: calc(var(--spacing) * 4);
   }
@@ -2400,18 +2152,6 @@
     font-size: var(--card-fs, 0.875rem);
     :where(p) {
       flex-grow: 1;
-    }
-  }
-  .fieldset-label {
-    display: flex;
-    align-items: center;
-    gap: calc(0.25rem * 1.5);
-    color: var(--color-base-content);
-    @supports (color: color-mix(in lab, red, red)) {
-      color: color-mix(in oklab, var(--color-base-content) 60%, transparent);
-    }
-    &:has(input) {
-      cursor: pointer;
     }
   }
   .alert {
@@ -2482,61 +2222,6 @@
     font-size: var(--cardtitle-fs, 1.125rem);
     font-weight: 600;
   }
-  .prose {
-    :root & {
-      --tw-prose-body: var(--color-base-content);
-      @supports (color: color-mix(in lab, red, red)) {
-        --tw-prose-body: color-mix(in oklab, var(--color-base-content) 80%, #0000);
-      }
-      --tw-prose-headings: var(--color-base-content);
-      --tw-prose-lead: var(--color-base-content);
-      --tw-prose-links: var(--color-base-content);
-      --tw-prose-bold: var(--color-base-content);
-      --tw-prose-counters: var(--color-base-content);
-      --tw-prose-bullets: var(--color-base-content);
-      @supports (color: color-mix(in lab, red, red)) {
-        --tw-prose-bullets: color-mix(in oklab, var(--color-base-content) 50%, #0000);
-      }
-      --tw-prose-hr: var(--color-base-content);
-      @supports (color: color-mix(in lab, red, red)) {
-        --tw-prose-hr: color-mix(in oklab, var(--color-base-content) 20%, #0000);
-      }
-      --tw-prose-quotes: var(--color-base-content);
-      --tw-prose-quote-borders: var(--color-base-content);
-      @supports (color: color-mix(in lab, red, red)) {
-        --tw-prose-quote-borders: color-mix(in oklab, var(--color-base-content) 20%, #0000);
-      }
-      --tw-prose-captions: var(--color-base-content);
-      @supports (color: color-mix(in lab, red, red)) {
-        --tw-prose-captions: color-mix(in oklab, var(--color-base-content) 50%, #0000);
-      }
-      --tw-prose-code: var(--color-base-content);
-      --tw-prose-pre-code: var(--color-neutral-content);
-      --tw-prose-pre-bg: var(--color-neutral);
-      --tw-prose-th-borders: var(--color-base-content);
-      @supports (color: color-mix(in lab, red, red)) {
-        --tw-prose-th-borders: color-mix(in oklab, var(--color-base-content) 50%, #0000);
-      }
-      --tw-prose-td-borders: var(--color-base-content);
-      @supports (color: color-mix(in lab, red, red)) {
-        --tw-prose-td-borders: color-mix(in oklab, var(--color-base-content) 20%, #0000);
-      }
-      --tw-prose-kbd: var(--color-base-content);
-      @supports (color: color-mix(in lab, red, red)) {
-        --tw-prose-kbd: color-mix(in oklab, var(--color-base-content) 80%, #0000);
-      }
-      :where(code):not(pre > code) {
-        background-color: var(--color-base-200);
-        border-radius: var(--radius-selector);
-        border: var(--border) solid var(--color-base-300);
-        padding-inline: 0.5em;
-        font-weight: inherit;
-        &:before, &:after {
-          display: none;
-        }
-      }
-    }
-  }
   .\!hidden {
     display: none !important;
   }
@@ -2576,11 +2261,6 @@
     width: var(--size);
     height: var(--size);
   }
-  .btn-square {
-    padding-inline: calc(0.25rem * 0);
-    width: var(--size);
-    height: var(--size);
-  }
   .size-4 {
     width: calc(var(--spacing) * 4);
     height: calc(var(--spacing) * 4);
@@ -2599,12 +2279,9 @@
   }
   .h-6 {
     height: calc(var(--spacing) * 6);
-<<<<<<< HEAD
-=======
   }
   .h-10 {
     height: calc(var(--spacing) * 10);
->>>>>>> 164935ac
   }
   .h-\[1em\] {
     height: 1em;
@@ -2612,39 +2289,18 @@
   .h-\[calc\(env\(safe-area-inset-top\)\+40px\)\] {
     height: calc(env(safe-area-inset-top) + 40px);
   }
-<<<<<<< HEAD
-=======
-  .h-\[calc\(env\(safe-area-inset-top\)\+56px\)\] {
-    height: calc(env(safe-area-inset-top) + 56px);
-  }
-  .h-\[calc\(env\(safe-area-inset-top\)\+72px\)\] {
-    height: calc(env(safe-area-inset-top) + 72px);
-  }
-  .h-\[calc\(env\(safe-area-inset-top\)\+92px\)\] {
-    height: calc(env(safe-area-inset-top) + 92px);
-  }
-  .h-auto {
-    height: auto;
-  }
-  .h-full {
-    height: 100%;
-  }
->>>>>>> 164935ac
   .h-screen {
     height: 100vh;
   }
-  .max-h-full {
-    max-height: 100%;
-  }
-  .min-h-screen {
-    min-height: 100vh;
-  }
   .loading-sm {
     width: calc(var(--size-selector, 0.25rem) * 5);
   }
   .w-6 {
     width: calc(var(--spacing) * 6);
   }
+  .w-10 {
+    width: calc(var(--spacing) * 10);
+  }
   .w-fit {
     width: fit-content;
   }
@@ -2654,9 +2310,6 @@
   .w-xs {
     width: var(--container-xs);
   }
-  .max-w-96 {
-    max-width: calc(var(--spacing) * 96);
-  }
   .max-w-md {
     max-width: var(--container-md);
   }
@@ -2669,16 +2322,9 @@
   .shrink {
     flex-shrink: 1;
   }
-<<<<<<< HEAD
   .shrink-0 {
     flex-shrink: 0;
   }
-  .-translate-x-1 {
-    --tw-translate-x: calc(var(--spacing) * -1);
-    translate: var(--tw-translate-x) var(--tw-translate-y);
-  }
-=======
->>>>>>> 164935ac
   .-translate-x-1\/2 {
     --tw-translate-x: calc(calc(1/2 * 100%) * -1);
     translate: var(--tw-translate-x) var(--tw-translate-y);
@@ -2691,21 +2337,19 @@
     --tw-translate-y: calc(var(--spacing) * 0);
     translate: var(--tw-translate-x) var(--tw-translate-y);
   }
+  .swap-rotate {
+    .swap-on, input:indeterminate ~ .swap-on {
+      rotate: 45deg;
+    }
+    input:is(:checked, :indeterminate) ~ .swap-on, &.swap-active .swap-on {
+      rotate: 0deg;
+    }
+    input:is(:checked, :indeterminate) ~ .swap-off, &.swap-active .swap-off {
+      rotate: calc(45deg * -1);
+    }
+  }
   .transform {
     transform: var(--tw-rotate-x,) var(--tw-rotate-y,) var(--tw-rotate-z,) var(--tw-skew-x,) var(--tw-skew-y,);
-  }
-  .skeleton {
-    border-radius: var(--radius-box);
-    background-color: var(--color-base-300);
-    @media (prefers-reduced-motion: reduce) {
-      transition-duration: 15s;
-    }
-    will-change: background-position;
-    animation: skeleton 1.8s ease-in-out infinite;
-    background-image: linear-gradient( 105deg, #0000 0% 40%, var(--color-base-100) 50%, #0000 60% 100% );
-    background-size: 200% auto;
-    background-repeat: no-repeat;
-    background-position-x: -50%;
   }
   .link {
     cursor: pointer;
@@ -2766,17 +2410,11 @@
   .gap-3 {
     gap: calc(var(--spacing) * 3);
   }
-  .gap-4 {
-    gap: calc(var(--spacing) * 4);
-  }
   .gap-5 {
     gap: calc(var(--spacing) * 5);
   }
   .gap-6 {
     gap: calc(var(--spacing) * 6);
-  }
-  .gap-7 {
-    gap: calc(var(--spacing) * 7);
   }
   .gap-8 {
     gap: calc(var(--spacing) * 8);
@@ -2791,16 +2429,10 @@
       margin-inline-end: calc(calc(var(--spacing) * 4) * calc(1 - var(--tw-space-x-reverse)));
     }
   }
-  .justify-self-center {
-    justify-self: center;
-  }
   .truncate {
     overflow: hidden;
     text-overflow: ellipsis;
     white-space: nowrap;
-  }
-  .overflow-hidden {
-    overflow: hidden;
   }
   .overflow-x-auto {
     overflow-x: auto;
@@ -2827,9 +2459,6 @@
   }
   .rounded-box {
     border-radius: var(--radius-box);
-  }
-  .rounded-full {
-    border-radius: calc(infinity * 1px);
   }
   .rounded-lg {
     border-radius: var(--radius-lg);
@@ -2916,17 +2545,8 @@
   .bg-base-300 {
     background-color: var(--color-base-300);
   }
-  .bg-blue-500 {
-    background-color: var(--color-blue-500);
-  }
   .bg-purple-800 {
     background-color: var(--color-purple-800);
-  }
-  .bg-white {
-    background-color: var(--color-white);
-  }
-  .bg-zinc-900 {
-    background-color: var(--color-zinc-900);
   }
   .bg-linear-to-b {
     --tw-gradient-position: to bottom;
@@ -2935,22 +2555,10 @@
     }
     background-image: linear-gradient(var(--tw-gradient-stops));
   }
-  .from-white {
-    --tw-gradient-from: var(--color-white);
-    --tw-gradient-stops: var(--tw-gradient-via-stops, var(--tw-gradient-position), var(--tw-gradient-from) var(--tw-gradient-from-position), var(--tw-gradient-to) var(--tw-gradient-to-position));
-  }
   .from-zinc-400 {
     --tw-gradient-from: var(--color-zinc-400);
     --tw-gradient-stops: var(--tw-gradient-via-stops, var(--tw-gradient-position), var(--tw-gradient-from) var(--tw-gradient-from-position), var(--tw-gradient-to) var(--tw-gradient-to-position));
   }
-  .to-black {
-    --tw-gradient-to: var(--color-black);
-    --tw-gradient-stops: var(--tw-gradient-via-stops, var(--tw-gradient-position), var(--tw-gradient-from) var(--tw-gradient-from-position), var(--tw-gradient-to) var(--tw-gradient-to-position));
-  }
-  .to-zinc-400 {
-    --tw-gradient-to: var(--color-zinc-400);
-    --tw-gradient-stops: var(--tw-gradient-via-stops, var(--tw-gradient-position), var(--tw-gradient-from) var(--tw-gradient-from-position), var(--tw-gradient-to) var(--tw-gradient-to-position));
-  }
   .to-zinc-500 {
     --tw-gradient-to: var(--color-zinc-500);
     --tw-gradient-stops: var(--tw-gradient-via-stops, var(--tw-gradient-position), var(--tw-gradient-from) var(--tw-gradient-from-position), var(--tw-gradient-to) var(--tw-gradient-to-position));
@@ -2961,6 +2569,9 @@
   .bg-clip-text {
     background-clip: text;
   }
+  .fill-current {
+    fill: currentcolor;
+  }
   .fill-none {
     fill: none;
   }
@@ -2997,45 +2608,21 @@
   .px-4 {
     padding-inline: calc(var(--spacing) * 4);
   }
-  .px-6 {
-    padding-inline: calc(var(--spacing) * 6);
-  }
   .py-0 {
     padding-block: calc(var(--spacing) * 0);
   }
   .py-2 {
     padding-block: calc(var(--spacing) * 2);
   }
-  .py-3 {
-    padding-block: calc(var(--spacing) * 3);
-  }
   .py-4 {
     padding-block: calc(var(--spacing) * 4);
   }
-  .py-20 {
-    padding-block: calc(var(--spacing) * 20);
-  }
-  .pt-1 {
-    padding-top: calc(var(--spacing) * 1);
-  }
-  .pt-2 {
-    padding-top: calc(var(--spacing) * 2);
-  }
-  .pt-4 {
-    padding-top: calc(var(--spacing) * 4);
-  }
-  .pt-10 {
-    padding-top: calc(var(--spacing) * 10);
-  }
   .pt-12 {
     padding-top: calc(var(--spacing) * 12);
   }
   .pt-\[env\(safe-area-inset-top\)\] {
     padding-top: env(safe-area-inset-top);
   }
-  .pb-\[4px\] {
-    padding-bottom: 4px;
-  }
   .pb-\[calc\(env\(safe-area-inset-bottom\)\+4px\)\] {
     padding-bottom: calc(env(safe-area-inset-bottom) + 4px);
   }
@@ -3044,9 +2631,6 @@
   }
   .text-center {
     text-align: center;
-  }
-  .text-right {
-    text-align: right;
   }
   .font-sans {
     font-family: var(--font-sans);
@@ -3134,17 +2718,6 @@
       }
     }
   }
-  .link-neutral {
-    color: var(--color-neutral);
-    @media (hover: hover) {
-      &:hover {
-        color: var(--color-neutral);
-        @supports (color: color-mix(in lab, red, red)) {
-          color: color-mix(in oklab, var(--color-neutral) 80%, #000);
-        }
-      }
-    }
-  }
   .link-primary {
     color: var(--color-primary);
     @media (hover: hover) {
@@ -3156,15 +2729,6 @@
       }
     }
   }
-  .text-base-content {
-    color: var(--color-base-content);
-  }
-  .text-base-content\/60 {
-    color: var(--color-base-content);
-    @supports (color: color-mix(in lab, red, red)) {
-      color: color-mix(in oklab, var(--color-base-content) 60%, transparent);
-    }
-  }
   .text-base-content\/70 {
     color: var(--color-base-content);
     @supports (color: color-mix(in lab, red, red)) {
@@ -3174,18 +2738,9 @@
   .text-black {
     color: var(--color-black);
   }
-  .text-blue-500 {
-    color: var(--color-blue-500);
-  }
   .text-error {
     color: var(--color-error);
   }
-  .text-gray-300 {
-    color: var(--color-gray-300);
-  }
-  .text-gray-400 {
-    color: var(--color-gray-400);
-  }
   .text-gray-500 {
     color: var(--color-gray-500);
   }
@@ -3198,23 +2753,11 @@
   .text-transparent {
     color: transparent;
   }
-  .text-white {
-    color: var(--color-white);
-  }
-  .text-zinc-400 {
-    color: var(--color-zinc-400);
-  }
-  .text-zinc-500 {
-    color: var(--color-zinc-500);
-  }
   .lowercase {
     text-transform: lowercase;
   }
   .uppercase {
     text-transform: uppercase;
-  }
-  .italic {
-    font-style: italic;
   }
   .link-hover {
     text-decoration-line: none;
@@ -3241,10 +2784,6 @@
   }
   .shadow {
     --tw-shadow: 0 1px 3px 0 var(--tw-shadow-color, rgb(0 0 0 / 0.1)), 0 1px 2px -1px var(--tw-shadow-color, rgb(0 0 0 / 0.1));
-    box-shadow: var(--tw-inset-shadow), var(--tw-inset-ring-shadow), var(--tw-ring-offset-shadow), var(--tw-ring-shadow), var(--tw-shadow);
-  }
-  .shadow-md {
-    --tw-shadow: 0 4px 6px -1px var(--tw-shadow-color, rgb(0 0 0 / 0.1)), 0 2px 4px -2px var(--tw-shadow-color, rgb(0 0 0 / 0.1));
     box-shadow: var(--tw-inset-shadow), var(--tw-inset-ring-shadow), var(--tw-ring-offset-shadow), var(--tw-ring-shadow), var(--tw-shadow);
   }
   .shadow-sm {
@@ -3331,59 +2870,9 @@
     --tw-ease: var(--ease-in);
     transition-timing-function: var(--ease-in);
   }
-  .ease-in-out {
-    --tw-ease: var(--ease-in-out);
-    transition-timing-function: var(--ease-in-out);
-  }
   .ease-out {
     --tw-ease: var(--ease-out);
     transition-timing-function: var(--ease-out);
-  }
-  .btn-soft {
-    &:not(.btn-active, :hover, :active:focus, :focus-visible, :disabled, [disabled], .btn-disabled) {
-      --btn-shadow: "";
-      --btn-fg: var(--btn-color, var(--color-base-content));
-      --btn-bg: var(--btn-color, var(--color-base-content));
-      @supports (color: color-mix(in lab, red, red)) {
-        --btn-bg: color-mix(
-      in oklab,
-      var(--btn-color, var(--color-base-content)) 8%,
-      var(--color-base-100)
-    );
-      }
-      --btn-border: var(--btn-color, var(--color-base-content));
-      @supports (color: color-mix(in lab, red, red)) {
-        --btn-border: color-mix(
-      in oklab,
-      var(--btn-color, var(--color-base-content)) 10%,
-      var(--color-base-100)
-    );
-      }
-      --btn-noise: none;
-    }
-    @media (hover: none) {
-      &:hover:not(.btn-active, :active, :focus-visible, :disabled, [disabled], .btn-disabled) {
-        --btn-shadow: "";
-        --btn-fg: var(--btn-color, var(--color-base-content));
-        --btn-bg: var(--btn-color, var(--color-base-content));
-        @supports (color: color-mix(in lab, red, red)) {
-          --btn-bg: color-mix(
-        in oklab,
-        var(--btn-color, var(--color-base-content)) 8%,
-        var(--color-base-100)
-      );
-        }
-        --btn-border: var(--btn-color, var(--color-base-content));
-        @supports (color: color-mix(in lab, red, red)) {
-          --btn-border: color-mix(
-        in oklab,
-        var(--btn-color, var(--color-base-content)) 10%,
-        var(--color-base-100)
-      );
-        }
-        --btn-noise: none;
-      }
-    }
   }
   .btn-lg {
     --fontsize: 1.125rem;
@@ -3419,13 +2908,6 @@
       }
     }
   }
-  .group-hover\:stroke-primary {
-    &:is(:where(.group):hover *) {
-      @media (hover: hover) {
-        stroke: var(--color-primary);
-      }
-    }
-  }
   .group-hover\:text-primary {
     &:is(:where(.group):hover *) {
       @media (hover: hover) {
@@ -3449,13 +2931,6 @@
       border-style: none;
     }
   }
-  .hover\:bg-base-100 {
-    &:hover {
-      @media (hover: hover) {
-        background-color: var(--color-base-100);
-      }
-    }
-  }
   .hover\:bg-base-200 {
     &:hover {
       @media (hover: hover) {
@@ -3463,20 +2938,6 @@
       }
     }
   }
-  .hover\:bg-blue-600 {
-    &:hover {
-      @media (hover: hover) {
-        background-color: var(--color-blue-600);
-      }
-    }
-  }
-  .hover\:bg-gray-100 {
-    &:hover {
-      @media (hover: hover) {
-        background-color: var(--color-gray-100);
-      }
-    }
-  }
   .hover\:stroke-primary {
     &:hover {
       @media (hover: hover) {
@@ -3491,11 +2952,6 @@
       }
     }
   }
-  .active\:bg-blue-700 {
-    &:active {
-      background-color: var(--color-blue-700);
-    }
-  }
   .sm\:col-span-1 {
     @media (width >= 40rem) {
       grid-column: span 1 / span 1;
@@ -3524,76 +2980,19 @@
       line-height: var(--leading-normal);
     }
   }
-  .md\:flex {
-    @media (width >= 48rem) {
-      display: flex;
-    }
-  }
   .md\:h-\[calc\(env\(safe-area-inset-top\)\+52px\)\] {
     @media (width >= 48rem) {
       height: calc(env(safe-area-inset-top) + 52px);
     }
   }
-  .md\:w-96 {
-    @media (width >= 48rem) {
-      width: calc(var(--spacing) * 96);
-    }
-  }
-  .md\:grid-cols-2 {
-    @media (width >= 48rem) {
-      grid-template-columns: repeat(2, minmax(0, 1fr));
-    }
-  }
-  .md\:justify-self-end {
-    @media (width >= 48rem) {
-      justify-self: flex-end;
-    }
-  }
-  .md\:justify-self-start {
-    @media (width >= 48rem) {
-      justify-self: flex-start;
-    }
-  }
-  .md\:pt-4 {
-    @media (width >= 48rem) {
-      padding-top: calc(var(--spacing) * 4);
-    }
-  }
-<<<<<<< HEAD
-  .lg\:pt-8 {
-=======
-  .md\:pt-8 {
-    @media (width >= 48rem) {
-      padding-top: calc(var(--spacing) * 8);
-    }
-  }
   .md\:pt-16 {
     @media (width >= 48rem) {
       padding-top: calc(var(--spacing) * 16);
     }
   }
-  .md\:pt-20 {
-    @media (width >= 48rem) {
-      padding-top: calc(var(--spacing) * 20);
-    }
-  }
   .lg\:col-span-1 {
->>>>>>> 164935ac
     @media (width >= 64rem) {
       grid-column: span 1 / span 1;
-    }
-  }
-<<<<<<< HEAD
-=======
-  .lg\:pt-8 {
-    @media (width >= 64rem) {
-      padding-top: calc(var(--spacing) * 8);
-    }
-  }
->>>>>>> 164935ac
-  .lg\:pt-20 {
-    @media (width >= 64rem) {
-      padding-top: calc(var(--spacing) * 20);
     }
   }
   .xl\:grid-cols-4 {
@@ -3604,11 +3003,6 @@
   .\[\&_a\]\:py-2 {
     & a {
       padding-block: calc(var(--spacing) * 2);
-    }
-  }
-  .\[\&_a\]\:py-20 {
-    & a {
-      padding-block: calc(var(--spacing) * 20);
     }
   }
 }
