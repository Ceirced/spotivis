--- conflicted
+++ resolved
@@ -251,101 +251,6 @@
       }
     }
   }
-  .drawer-side {
-    pointer-events: none;
-    visibility: hidden;
-    position: fixed;
-    inset-inline-start: calc(0.25rem * 0);
-    top: calc(0.25rem * 0);
-    z-index: 1;
-    grid-column-start: 1;
-    grid-row-start: 1;
-    display: grid;
-    width: 100%;
-    grid-template-columns: repeat(1, minmax(0, 1fr));
-    grid-template-rows: repeat(1, minmax(0, 1fr));
-    align-items: flex-start;
-    justify-items: start;
-    overflow-x: hidden;
-    overflow-y: hidden;
-    overscroll-behavior: contain;
-    opacity: 0%;
-    transition: opacity 0.2s ease-out 0.1s allow-discrete, visibility 0.3s ease-out 0.1s allow-discrete;
-    height: 100vh;
-    height: 100dvh;
-    > .drawer-overlay {
-      position: sticky;
-      top: calc(0.25rem * 0);
-      cursor: pointer;
-      place-self: stretch;
-      background-color: oklch(0% 0 0 / 40%);
-    }
-    > * {
-      grid-column-start: 1;
-      grid-row-start: 1;
-    }
-    > *:not(.drawer-overlay) {
-      will-change: transform;
-      transition: translate 0.3s ease-out;
-      translate: -100%;
-      [dir="rtl"] & {
-        translate: 100%;
-      }
-    }
-  }
-  .drawer-open {
-    > .drawer-side {
-      overflow-y: auto;
-    }
-    > .drawer-toggle {
-      display: none;
-      & ~ .drawer-side {
-        pointer-events: auto;
-        visibility: visible;
-        position: sticky;
-        display: block;
-        width: auto;
-        overscroll-behavior: auto;
-        opacity: 100%;
-        & > .drawer-overlay {
-          cursor: default;
-          background-color: transparent;
-        }
-        & > *:not(.drawer-overlay) {
-          translate: 0%;
-          [dir="rtl"] & {
-            translate: 0%;
-          }
-        }
-      }
-      &:checked ~ .drawer-side {
-        pointer-events: auto;
-        visibility: visible;
-      }
-    }
-  }
-  .drawer-toggle {
-    position: fixed;
-    height: calc(0.25rem * 0);
-    width: calc(0.25rem * 0);
-    appearance: none;
-    opacity: 0%;
-    &:checked {
-      & ~ .drawer-side {
-        pointer-events: auto;
-        visibility: visible;
-        overflow-y: auto;
-        opacity: 100%;
-        & > *:not(.drawer-overlay) {
-          translate: 0%;
-        }
-      }
-    }
-    &:focus-visible ~ .drawer-content label.drawer-button {
-      outline: 2px solid;
-      outline-offset: 2px;
-    }
-  }
   .menu {
     display: flex;
     width: fit-content;
@@ -575,131 +480,6 @@
     &:has(.input-xl, .select-xl, .textarea-xl) span {
       font-size: 1.375rem;
       top: calc(var(--size-field, 0.25rem) * 14 / 2);
-    }
-  }
-<<<<<<< HEAD
-=======
-  .collapse-arrow {
-    > .collapse-title:after {
-      position: absolute;
-      display: block;
-      height: 0.5rem;
-      width: 0.5rem;
-      transform: translateY(-100%) rotate(45deg);
-      transition-property: all;
-      transition-timing-function: cubic-bezier(0.4, 0, 0.2, 1);
-      transition-duration: 0.2s;
-      top: 1.9rem;
-      inset-inline-end: 1.4rem;
-      content: "";
-      transform-origin: 75% 75%;
-      box-shadow: 2px 2px;
-      pointer-events: none;
-    }
-  }
-  .collapse-plus {
-    > .collapse-title:after {
-      position: absolute;
-      display: block;
-      height: 0.5rem;
-      width: 0.5rem;
-      transition-property: all;
-      transition-duration: 300ms;
-      transition-timing-function: cubic-bezier(0.4, 0, 0.2, 1);
-      top: 0.9rem;
-      inset-inline-end: 1.4rem;
-      content: "+";
-      pointer-events: none;
-    }
-  }
->>>>>>> 356ae399
-  .dropdown {
-    position: relative;
-    display: inline-block;
-    position-area: var(--anchor-v, bottom) var(--anchor-h, span-right);
-    & > *:not(summary):focus {
-      --tw-outline-style: none;
-      outline-style: none;
-      @media (forced-colors: active) {
-        outline: 2px solid transparent;
-        outline-offset: 2px;
-      }
-    }
-    .dropdown-content {
-      position: absolute;
-    }
-    &:not(details, .dropdown-open, .dropdown-hover:hover, :focus-within) {
-      .dropdown-content {
-        display: none;
-        transform-origin: top;
-        opacity: 0%;
-        scale: 95%;
-      }
-    }
-    &[popover], .dropdown-content {
-      z-index: 999;
-      animation: dropdown 0.2s;
-      transition-property: opacity, scale, display;
-      transition-behavior: allow-discrete;
-      transition-duration: 0.2s;
-      transition-timing-function: cubic-bezier(0.4, 0, 0.2, 1);
-    }
-    @starting-style {
-      &[popover], .dropdown-content {
-        scale: 95%;
-        opacity: 0;
-      }
-    }
-    &.dropdown-open, &:not(.dropdown-hover):focus, &:focus-within {
-      > [tabindex]:first-child {
-        pointer-events: none;
-      }
-      .dropdown-content {
-        opacity: 100%;
-      }
-    }
-    &.dropdown-hover:hover {
-      .dropdown-content {
-        opacity: 100%;
-        scale: 100%;
-      }
-    }
-    &:is(details) {
-      summary {
-        &::-webkit-details-marker {
-          display: none;
-        }
-      }
-    }
-    &.dropdown-open, &:focus, &:focus-within {
-      .dropdown-content {
-        scale: 100%;
-      }
-    }
-    &:where([popover]) {
-      background: #0000;
-    }
-    &[popover] {
-      position: fixed;
-      color: inherit;
-      @supports not (position-area: bottom) {
-        margin: auto;
-        &.dropdown-open:not(:popover-open) {
-          display: none;
-          transform-origin: top;
-          opacity: 0%;
-          scale: 95%;
-        }
-        &::backdrop {
-          background-color: color-mix(in oklab, #000 30%, #0000);
-        }
-      }
-      &:not(.dropdown-open, :popover-open) {
-        display: none;
-        transform-origin: top;
-        opacity: 0%;
-        scale: 95%;
-      }
     }
   }
   .btn {
@@ -947,26 +727,6 @@
       outline: none;
     }
   }
-<<<<<<< HEAD
-=======
-  .collapse-content {
-    grid-column-start: 1;
-    grid-row-start: 1;
-    visibility: hidden;
-    grid-column-start: 1;
-    grid-row-start: 2;
-    min-height: 0;
-    padding-left: 1rem;
-    padding-right: 1rem;
-    cursor: unset;
-    transition: visibility 0.2s, padding 0.2s ease-out, background-color 0.2s ease-out;
-  }
->>>>>>> 356ae399
-  .validator-hint {
-    visibility: hidden;
-    margin-top: calc(0.25rem * 2);
-    font-size: 0.75rem;
-  }
   .validator {
     &:user-valid, &:has(:user-valid) {
       &, &:focus, &:checked, &[aria-checked="true"], &:focus-within {
@@ -982,15 +742,6 @@
         display: block;
         color: var(--color-error);
       }
-    }
-  }
-  .collapse-open {
-    grid-template-rows: max-content 1fr;
-    > .collapse-content {
-      visibility: visible;
-      min-height: fit-content;
-      padding-bottom: 1rem;
-      transition: padding 0.2s ease-out, background-color 0.2s ease-out;
     }
   }
   .collapse {
@@ -1053,53 +804,6 @@
           }
         }
       }
-    }
-  }
-  .toast {
-    position: fixed;
-    inset-inline-start: auto;
-    inset-inline-end: calc(0.25rem * 4);
-    top: auto;
-    bottom: calc(0.25rem * 4);
-    display: flex;
-    flex-direction: column;
-    gap: calc(0.25rem * 2);
-    background-color: transparent;
-    translate: var(--toast-x, 0) var(--toast-y, 0);
-    width: max-content;
-    max-width: calc(100vw - 2rem);
-    & > * {
-      animation: toast 0.25s ease-out;
-    }
-    &:where(.toast-start) {
-      inset-inline-start: calc(0.25rem * 4);
-      inset-inline-end: auto;
-      --toast-x: 0;
-    }
-    &:where(.toast-center) {
-      inset-inline-start: calc(1/2 * 100%);
-      inset-inline-end: calc(1/2 * 100%);
-      --toast-x: -50%;
-    }
-    &:where(.toast-end) {
-      inset-inline-start: auto;
-      inset-inline-end: calc(0.25rem * 4);
-      --toast-x: 0;
-    }
-    &:where(.toast-bottom) {
-      top: auto;
-      bottom: calc(0.25rem * 4);
-      --toast-y: 0;
-    }
-    &:where(.toast-middle) {
-      top: calc(1/2 * 100%);
-      bottom: auto;
-      --toast-y: -50%;
-    }
-    &:where(.toast-top) {
-      top: calc(0.25rem * 4);
-      bottom: auto;
-      --toast-y: 0;
     }
   }
   .toggle {
@@ -1412,25 +1116,6 @@
         border-bottom: var(--border) solid color-mix(in oklch, var(--color-base-content) 5%, #0000);
       }
     }
-  }
-  .diff-resizer {
-    position: relative;
-    top: calc(1/2 * 100%);
-    z-index: 1;
-    grid-column-start: 1;
-    grid-row-start: 1;
-    height: calc(0.25rem * 2);
-    width: 50cqi;
-    max-width: calc(100cqi - 1rem);
-    min-width: 1rem;
-    resize: horizontal;
-    overflow: hidden;
-    opacity: 0%;
-    transform: scaleY(3) translate(0.35rem, 0.08rem);
-    cursor: ew-resize;
-    transform-origin: 100% 100%;
-    clip-path: inset(calc(100% - 0.75rem) 0 0 calc(100% - 0.75rem));
-    transition: min-width 0.3s ease-out, max-width 0.3s ease-out;
   }
   .range {
     appearance: none;
@@ -1721,16 +1406,6 @@
       opacity: 100%;
       backface-visibility: visible;
     }
-  }
-  .collapse-title {
-    grid-column-start: 1;
-    grid-row-start: 1;
-    position: relative;
-    width: 100%;
-    padding: 1rem;
-    padding-inline-end: 3rem;
-    min-height: 1lh;
-    transition: background-color 0.2s ease-out;
   }
   .checkbox {
     border: var(--border) solid var(--input-color, var(--color-base-content));
@@ -1868,66 +1543,6 @@
       opacity: 20%;
     }
   }
-  .rating {
-    position: relative;
-    display: inline-flex;
-    vertical-align: middle;
-    & input {
-      border: none;
-      appearance: none;
-    }
-    :where(*) {
-      animation: rating 0.25s ease-out;
-      height: calc(0.25rem * 6);
-      width: calc(0.25rem * 6);
-      border-radius: 0;
-      background-color: var(--color-base-content);
-      opacity: 20%;
-      &:is(input) {
-        cursor: pointer;
-      }
-    }
-    & .rating-hidden {
-      width: calc(0.25rem * 2);
-      background-color: transparent;
-    }
-    input[type="radio"]:checked {
-      background-image: none;
-    }
-    * {
-      &:checked, &[aria-checked="true"], &[aria-current="true"], &:has(~ *:checked, ~ *[aria-checked="true"], ~ *[aria-current="true"]) {
-        opacity: 100%;
-      }
-      &:focus-visible {
-        transition: scale 0.2s ease-out;
-        scale: 1.1;
-      }
-    }
-    & *:active:focus {
-      animation: none;
-      scale: 1.1;
-    }
-    &.rating-xs :where(*:not(.rating-hidden)) {
-      width: calc(0.25rem * 4);
-      height: calc(0.25rem * 4);
-    }
-    &.rating-sm :where(*:not(.rating-hidden)) {
-      width: calc(0.25rem * 5);
-      height: calc(0.25rem * 5);
-    }
-    &.rating-md :where(*:not(.rating-hidden)) {
-      width: calc(0.25rem * 6);
-      height: calc(0.25rem * 6);
-    }
-    &.rating-lg :where(*:not(.rating-hidden)) {
-      width: calc(0.25rem * 7);
-      height: calc(0.25rem * 7);
-    }
-    &.rating-xl :where(*:not(.rating-hidden)) {
-      width: calc(0.25rem * 8);
-      height: calc(0.25rem * 8);
-    }
-  }
   .progress {
     position: relative;
     height: calc(0.25rem * 2);
@@ -2002,24 +1617,15 @@
   .bottom-0 {
     bottom: calc(var(--spacing) * 0);
   }
-<<<<<<< HEAD
   .bottom-4 {
     bottom: calc(var(--spacing) * 4);
   }
-=======
->>>>>>> 356ae399
-  .left-1 {
-    left: calc(var(--spacing) * 1);
-  }
   .left-1\/2 {
     left: calc(1/2 * 100%);
   }
-<<<<<<< HEAD
   .left-4 {
     left: calc(var(--spacing) * 4);
   }
-=======
->>>>>>> 356ae399
   .file-input {
     cursor: pointer;
     cursor: pointer;
@@ -2425,6 +2031,9 @@
       }
     }
   }
+  .mt-2 {
+    margin-top: calc(var(--spacing) * 2);
+  }
   .mt-3 {
     margin-top: calc(var(--spacing) * 3);
   }
@@ -2537,20 +2146,6 @@
     min-height: 4rem;
   }
   .card-body {
-<<<<<<< HEAD
-=======
-    display: flex;
-    flex: auto;
-    flex-direction: column;
-    gap: calc(0.25rem * 2);
-    padding: var(--card-p, 1.5rem);
-    font-size: var(--card-fs, 0.875rem);
-    :where(p) {
-      flex-grow: 1;
-    }
-  }
-  .fieldset-label {
->>>>>>> 356ae399
     display: flex;
     flex: auto;
     flex-direction: column;
@@ -2635,61 +2230,6 @@
     font-size: var(--cardtitle-fs, 1.125rem);
     font-weight: 600;
   }
-  .prose {
-    :root & {
-      --tw-prose-body: var(--color-base-content);
-      @supports (color: color-mix(in lab, red, red)) {
-        --tw-prose-body: color-mix(in oklab, var(--color-base-content) 80%, #0000);
-      }
-      --tw-prose-headings: var(--color-base-content);
-      --tw-prose-lead: var(--color-base-content);
-      --tw-prose-links: var(--color-base-content);
-      --tw-prose-bold: var(--color-base-content);
-      --tw-prose-counters: var(--color-base-content);
-      --tw-prose-bullets: var(--color-base-content);
-      @supports (color: color-mix(in lab, red, red)) {
-        --tw-prose-bullets: color-mix(in oklab, var(--color-base-content) 50%, #0000);
-      }
-      --tw-prose-hr: var(--color-base-content);
-      @supports (color: color-mix(in lab, red, red)) {
-        --tw-prose-hr: color-mix(in oklab, var(--color-base-content) 20%, #0000);
-      }
-      --tw-prose-quotes: var(--color-base-content);
-      --tw-prose-quote-borders: var(--color-base-content);
-      @supports (color: color-mix(in lab, red, red)) {
-        --tw-prose-quote-borders: color-mix(in oklab, var(--color-base-content) 20%, #0000);
-      }
-      --tw-prose-captions: var(--color-base-content);
-      @supports (color: color-mix(in lab, red, red)) {
-        --tw-prose-captions: color-mix(in oklab, var(--color-base-content) 50%, #0000);
-      }
-      --tw-prose-code: var(--color-base-content);
-      --tw-prose-pre-code: var(--color-neutral-content);
-      --tw-prose-pre-bg: var(--color-neutral);
-      --tw-prose-th-borders: var(--color-base-content);
-      @supports (color: color-mix(in lab, red, red)) {
-        --tw-prose-th-borders: color-mix(in oklab, var(--color-base-content) 50%, #0000);
-      }
-      --tw-prose-td-borders: var(--color-base-content);
-      @supports (color: color-mix(in lab, red, red)) {
-        --tw-prose-td-borders: color-mix(in oklab, var(--color-base-content) 20%, #0000);
-      }
-      --tw-prose-kbd: var(--color-base-content);
-      @supports (color: color-mix(in lab, red, red)) {
-        --tw-prose-kbd: color-mix(in oklab, var(--color-base-content) 80%, #0000);
-      }
-      :where(code):not(pre > code) {
-        background-color: var(--color-base-200);
-        border-radius: var(--radius-selector);
-        border: var(--border) solid var(--color-base-300);
-        padding-inline: 0.5em;
-        font-weight: inherit;
-        &:before, &:after {
-          display: none;
-        }
-      }
-    }
-  }
   .\!hidden {
     display: none !important;
   }
@@ -2751,21 +2291,15 @@
   .h-6 {
     height: calc(var(--spacing) * 6);
   }
-  .h-8 {
-    height: calc(var(--spacing) * 8);
-  }
   .h-10 {
     height: calc(var(--spacing) * 10);
   }
-<<<<<<< HEAD
   .h-20 {
     height: calc(var(--spacing) * 20);
   }
   .h-32 {
     height: calc(var(--spacing) * 32);
   }
-=======
->>>>>>> 356ae399
   .h-96 {
     height: calc(var(--spacing) * 96);
   }
@@ -2775,28 +2309,18 @@
   .h-\[calc\(env\(safe-area-inset-top\)\+40px\)\] {
     height: calc(env(safe-area-inset-top) + 40px);
   }
-<<<<<<< HEAD
   .h-full {
     height: 100%;
   }
-=======
->>>>>>> 356ae399
   .h-screen {
     height: 100vh;
   }
   .loading-sm {
     width: calc(var(--size-selector, 0.25rem) * 5);
-<<<<<<< HEAD
   }
   .w-5 {
     width: calc(var(--spacing) * 5);
   }
-=======
-  }
-  .w-5 {
-    width: calc(var(--spacing) * 5);
-  }
->>>>>>> 356ae399
   .w-6 {
     width: calc(var(--spacing) * 6);
   }
@@ -2824,27 +2348,11 @@
   .flex-1 {
     flex: 1;
   }
-  .flex-shrink {
-    flex-shrink: 1;
-  }
   .shrink {
     flex-shrink: 1;
   }
   .shrink-0 {
     flex-shrink: 0;
-  }
-<<<<<<< HEAD
-=======
-  .flex-grow {
-    flex-grow: 1;
-  }
-  .border-collapse {
-    border-collapse: collapse;
-  }
->>>>>>> 356ae399
-  .-translate-x-1 {
-    --tw-translate-x: calc(var(--spacing) * -1);
-    translate: var(--tw-translate-x) var(--tw-translate-y);
   }
   .-translate-x-1\/2 {
     --tw-translate-x: calc(calc(1/2 * 100%) * -1);
@@ -2926,9 +2434,6 @@
   .flex-row {
     flex-direction: row;
   }
-  .flex-wrap {
-    flex-wrap: wrap;
-  }
   .items-center {
     align-items: center;
   }
@@ -2975,7 +2480,6 @@
       margin-block-end: calc(calc(var(--spacing) * 1) * calc(1 - var(--tw-space-y-reverse)));
     }
   }
-<<<<<<< HEAD
   .space-y-2 {
     :where(& > :not(:last-child)) {
       --tw-space-y-reverse: 0;
@@ -2983,8 +2487,6 @@
       margin-block-end: calc(calc(var(--spacing) * 2) * calc(1 - var(--tw-space-y-reverse)));
     }
   }
-=======
->>>>>>> 356ae399
   .space-y-4 {
     :where(& > :not(:last-child)) {
       --tw-space-y-reverse: 0;
@@ -3149,9 +2651,6 @@
   .bg-clip-text {
     background-clip: text;
   }
-  .mask-repeat {
-    mask-repeat: repeat;
-  }
   .fill-current {
     fill: currentcolor;
   }
@@ -3282,12 +2781,6 @@
     --tw-font-weight: var(--font-weight-semibold);
     font-weight: var(--font-weight-semibold);
   }
-<<<<<<< HEAD
-=======
-  .text-wrap {
-    text-wrap: wrap;
-  }
->>>>>>> 356ae399
   .file-input-primary {
     --btn-color: var(--color-primary);
     &::file-selector-button {
@@ -3330,7 +2823,6 @@
       }
     }
   }
-<<<<<<< HEAD
   .progress-error {
     color: var(--color-error);
   }
@@ -3339,11 +2831,6 @@
   }
   .progress-success {
     color: var(--color-success);
-  }
-=======
->>>>>>> 356ae399
-  .text-base-content {
-    color: var(--color-base-content);
   }
   .text-base-content\/70 {
     color: var(--color-base-content);
@@ -3375,12 +2862,9 @@
       color: color-mix(in oklab, var(--color-secondary-content) 80%, transparent);
     }
   }
-<<<<<<< HEAD
   .text-success {
     color: var(--color-success);
   }
-=======
->>>>>>> 356ae399
   .text-transparent {
     color: transparent;
   }
@@ -3407,14 +2891,6 @@
   .underline {
     text-decoration-line: underline;
   }
-  .swap-active {
-    .swap-off {
-      opacity: 0%;
-    }
-    .swap-on {
-      opacity: 100%;
-    }
-  }
   .opacity-0 {
     opacity: 0%;
   }
@@ -3442,9 +2918,6 @@
   .ring-1 {
     --tw-ring-shadow: var(--tw-ring-inset,) 0 0 0 calc(1px + var(--tw-ring-offset-width)) var(--tw-ring-color, currentcolor);
     box-shadow: var(--tw-inset-shadow), var(--tw-inset-ring-shadow), var(--tw-ring-offset-shadow), var(--tw-ring-shadow), var(--tw-shadow);
-  }
-  .ring-white {
-    --tw-ring-color: var(--color-white);
   }
   .ring-white\/15 {
     --tw-ring-color: color-mix(in srgb, #fff 15%, transparent);
@@ -3501,10 +2974,6 @@
     -webkit-backdrop-filter: var(--tw-backdrop-blur,) var(--tw-backdrop-brightness,) var(--tw-backdrop-contrast,) var(--tw-backdrop-grayscale,) var(--tw-backdrop-hue-rotate,) var(--tw-backdrop-invert,) var(--tw-backdrop-opacity,) var(--tw-backdrop-saturate,) var(--tw-backdrop-sepia,);
     backdrop-filter: var(--tw-backdrop-blur,) var(--tw-backdrop-brightness,) var(--tw-backdrop-contrast,) var(--tw-backdrop-grayscale,) var(--tw-backdrop-hue-rotate,) var(--tw-backdrop-invert,) var(--tw-backdrop-opacity,) var(--tw-backdrop-saturate,) var(--tw-backdrop-sepia,);
   }
-  .backdrop-filter {
-    -webkit-backdrop-filter: var(--tw-backdrop-blur,) var(--tw-backdrop-brightness,) var(--tw-backdrop-contrast,) var(--tw-backdrop-grayscale,) var(--tw-backdrop-hue-rotate,) var(--tw-backdrop-invert,) var(--tw-backdrop-opacity,) var(--tw-backdrop-saturate,) var(--tw-backdrop-sepia,);
-    backdrop-filter: var(--tw-backdrop-blur,) var(--tw-backdrop-brightness,) var(--tw-backdrop-contrast,) var(--tw-backdrop-grayscale,) var(--tw-backdrop-hue-rotate,) var(--tw-backdrop-invert,) var(--tw-backdrop-opacity,) var(--tw-backdrop-saturate,) var(--tw-backdrop-sepia,);
-  }
   .transition {
     transition-property: color, background-color, border-color, outline-color, text-decoration-color, fill, stroke, --tw-gradient-from, --tw-gradient-via, --tw-gradient-to, opacity, box-shadow, transform, translate, scale, rotate, filter, -webkit-backdrop-filter, backdrop-filter, display, visibility, content-visibility, overlay, pointer-events;
     transition-timing-function: var(--tw-ease, var(--default-transition-timing-function));
@@ -3541,13 +3010,55 @@
     --tw-ease: var(--ease-in);
     transition-timing-function: var(--ease-in);
   }
-  .ease-in-out {
-    --tw-ease: var(--ease-in-out);
-    transition-timing-function: var(--ease-in-out);
-  }
   .ease-out {
     --tw-ease: var(--ease-out);
     transition-timing-function: var(--ease-out);
+  }
+  .btn-soft {
+    &:not(.btn-active, :hover, :active:focus, :focus-visible, :disabled, [disabled], .btn-disabled) {
+      --btn-shadow: "";
+      --btn-fg: var(--btn-color, var(--color-base-content));
+      --btn-bg: var(--btn-color, var(--color-base-content));
+      @supports (color: color-mix(in lab, red, red)) {
+        --btn-bg: color-mix(
+      in oklab,
+      var(--btn-color, var(--color-base-content)) 8%,
+      var(--color-base-100)
+    );
+      }
+      --btn-border: var(--btn-color, var(--color-base-content));
+      @supports (color: color-mix(in lab, red, red)) {
+        --btn-border: color-mix(
+      in oklab,
+      var(--btn-color, var(--color-base-content)) 10%,
+      var(--color-base-100)
+    );
+      }
+      --btn-noise: none;
+    }
+    @media (hover: none) {
+      &:hover:not(.btn-active, :active, :focus-visible, :disabled, [disabled], .btn-disabled) {
+        --btn-shadow: "";
+        --btn-fg: var(--btn-color, var(--color-base-content));
+        --btn-bg: var(--btn-color, var(--color-base-content));
+        @supports (color: color-mix(in lab, red, red)) {
+          --btn-bg: color-mix(
+        in oklab,
+        var(--btn-color, var(--color-base-content)) 8%,
+        var(--color-base-100)
+      );
+        }
+        --btn-border: var(--btn-color, var(--color-base-content));
+        @supports (color: color-mix(in lab, red, red)) {
+          --btn-border: color-mix(
+        in oklab,
+        var(--btn-color, var(--color-base-content)) 10%,
+        var(--color-base-100)
+      );
+        }
+        --btn-noise: none;
+      }
+    }
   }
   .btn-lg {
     --fontsize: 1.125rem;
@@ -3575,13 +3086,10 @@
     --badge-color: var(--color-warning);
     --badge-fg: var(--color-warning-content);
   }
-<<<<<<< HEAD
   .btn-error {
     --btn-color: var(--color-error);
     --btn-fg: var(--color-error-content);
   }
-=======
->>>>>>> 356ae399
   .btn-neutral {
     --btn-color: var(--color-neutral);
     --btn-fg: var(--color-neutral-content);
@@ -3628,7 +3136,6 @@
       }
     }
   }
-<<<<<<< HEAD
   .hover\:bg-base-300 {
     &:hover {
       @media (hover: hover) {
@@ -3636,8 +3143,6 @@
       }
     }
   }
-=======
->>>>>>> 356ae399
   .hover\:stroke-primary {
     &:hover {
       @media (hover: hover) {
