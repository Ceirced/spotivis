import logging
import os
from logging.handlers import RotatingFileHandler
from pathlib import Path

import stripe
from flask import Flask, render_template, request
from flask_caching import Cache
from flask_htmx import HTMX
from flask_migrate import Migrate
from posthog import Posthog
from werkzeug.middleware.proxy_fix import ProxyFix

from app.extensions import db, mail
from app.extensions.admin import init_admin
from app.extensions.celery import init_celery
from app.extensions.security import init_app as init_security

# to set the app Settings in the docker compose
migrate = Migrate()
htmx = HTMX()
cache = Cache(config={"CACHE_TYPE": "SimpleCache"})

posthog = Posthog(os.getenv("POSTHOG_API_KEY", ""), host="https://eu.i.posthog.com")


def create_app():
    app = Flask(__name__)

    app.config["APP_NAME"] = os.getenv("APP_NAME", "Flask App")
    app_settings = os.getenv("APP_SETTINGS")
    app.config.from_object(app_settings)
    app.config["MAINTENANCE_MODE"] = os.getenv("MAINTENANCE_MODE", "False") == "True"
    stripe.api_key = os.getenv("STRIPE_SECRET_KEY")

    app.config["MAIL_SERVER"] = os.getenv("MAIL_SERVER", "smtp.ionos.com")
    app.config["MAIL_PORT"] = int(os.getenv("MAIL_PORT", 587))
    app.config["MAIL_USERNAME"] = os.getenv("MAIL_USERNAME")
    app.config["MAIL_PASSWORD"] = os.getenv("MAIL_PASSWORD")
    app.config["MAIL_USE_TLS"] = True

    app.config.from_mapping(
        CELERY={
            "broker_url": app.config["REDIS_URL"],
            "result_backend": app.config["REDIS_URL"],
            "task_ignore_result": True,
        }
    )

    init_security(app)
    init_celery(app)
    init_admin(app)
    db.init_app(app)
    htmx.init_app(app)
    cache.init_app(app)
    mail.init_app(app)
    migrate.init_app(app, db)

    from app.public import bp as public_bp

    app.register_blueprint(public_bp)

    from app.main import bp as main_bp

    app.register_blueprint(main_bp, url_prefix="/app")

    from app.api import bp as api_bp

    app.register_blueprint(api_bp, url_prefix="/api")

    from app.main.second_page import bp as second_page_bp

    app.register_blueprint(second_page_bp, url_prefix="/second_page")

    from app.main.first import bp as first_bp

    app.register_blueprint(first_bp, url_prefix="/first")

    from app.main.users import bp as users_bp

    app.register_blueprint(users_bp, url_prefix="/users")

    from app.errors import bp as errors_bp

    app.register_blueprint(errors_bp)

    @app.before_request
    def check_for_maintenance():
        if (
            app.config["MAINTENANCE_MODE"]
            and request.blueprint != "public_bp"
            and not request.path.startswith("/static/")
        ):
            return (
                render_template("errors/maintenance.html"),
                503,
            )  # HTTP 503 Service Unavailable

    if app.debug:
        posthog.disabled = True
        app.logger.setLevel(logging.DEBUG)

    if not app.debug and not app.testing:
        root = logging.getLogger()
        root.setLevel(logging.INFO)
        if app.config.get("LOG_TO_STDOUT", False):
            stream_handler = logging.StreamHandler()
            stream_handler.setLevel(logging.INFO)
            app.logger.addHandler(stream_handler)
        else:
<<<<<<< HEAD
            if not Path.exists("logs"):
                Path.mkdir("logs")
=======
            logs_path = Path("logs")
            if not logs_path.exists():
                logs_path.mkdir()
>>>>>>> b8c8b35c
            file_handler = RotatingFileHandler(
                "logs/flask.log", maxBytes=10240, backupCount=10
            )
            file_handler.setFormatter(
                logging.Formatter(
                    "%(asctime)s %(levelname)s: %(message)s "
                    "[in %(pathname)s:%(lineno)d]"
                )
            )
            file_handler.setLevel(logging.INFO)
            root.addHandler(file_handler)

        app.logger.setLevel(logging.INFO)

    app.wsgi_app = ProxyFix(app.wsgi_app, x_for=2, x_proto=1, x_host=1, x_prefix=1)
    return app


# from app import models<|MERGE_RESOLUTION|>--- conflicted
+++ resolved
@@ -108,14 +108,9 @@
             stream_handler.setLevel(logging.INFO)
             app.logger.addHandler(stream_handler)
         else:
-<<<<<<< HEAD
-            if not Path.exists("logs"):
-                Path.mkdir("logs")
-=======
             logs_path = Path("logs")
             if not logs_path.exists():
                 logs_path.mkdir()
->>>>>>> b8c8b35c
             file_handler = RotatingFileHandler(
                 "logs/flask.log", maxBytes=10240, backupCount=10
             )
