import datetime
from typing import cast

from flask import flash, make_response, redirect, render_template, request, url_for
<<<<<<< HEAD
from flask_security import current_user as flask_current_user
=======
from flask_security import (
    check_and_update_authn_fresh,
    current_user as flask_current_user,
)
>>>>>>> 9b85aacb
from flask_security.utils import logout_user
from flask_wtf import FlaskForm
from sqlalchemy import select

from app import db
from app.main.users import bp
from app.models import FriendRequest, FriendRequestStatus, User

current_user = cast(User, flask_current_user)

current_user = cast(User, flask_current_user)


@bp.route("/", methods=["GET"])
def index():
    # get incoming friend requests
    incoming_requests = db.session.execute(
        select(FriendRequest, User)
        .join(User, User.id == FriendRequest.sender_id)
        .where(
            FriendRequest.receiver_id == current_user.id,
            FriendRequest.status == FriendRequestStatus.PENDING,
        )
    ).all()

    title = "Users"
    return render_template(
        "users/index.html",
        title=title,
        incoming_requests=incoming_requests,
        friends=current_user.friends,
    )


@bp.route("/search_users", methods=["POST"])
def search_users():
    # get the search term from the form with the name search
    # and return table rows with results
    search_term = request.form.get("search", type=str, default="").strip()

    if search_term == "":
        return render_template(
            "./partials/_search_table_rows.html",
            search_results=[],
        )

    users = db.session.scalars(
        select(User)
        .where(User.username.ilike(f"%{search_term}%"), User.id != current_user.id)
        .limit(5)
    ).all()

    search_results = [
        {
            "url": url_for("users.profile", username=user.username),
            "handle": user.username,
        }
        for user in users
    ]

    response = render_template(
        "./partials/_search_table_rows.html",
        search_results=search_results,
        color="gray",
        add_button=True,
    )
    return response


@bp.route("/<username>", methods=["GET"])
def profile(username):
    user = db.first_or_404(select(User).where(User.username == username))
    is_friend = current_user.is_friends_with(user.id)

    # Check if there's a pending friend request
    pending_request = False
    if current_user.is_authenticated and current_user.id != user.id:
        friend_request = db.session.scalar(
            select(FriendRequest).where(
                FriendRequest.sender_id == current_user.id,
                FriendRequest.receiver_id == user.id,
            )
        )
        if friend_request and friend_request.status == FriendRequestStatus.PENDING:
            pending_request = True

    return render_template(
        "users/profile.html",
        user=user,
        is_friend=is_friend,
        title=user.username,
        pending_request=pending_request,
    )


@bp.route("/send_friend_request", methods=["POST"])
def send_friend_request():
    # get the post parameters that are sent with the request they are not json
    receiver_id = request.form.get("receiver_id", type=int)
    sender_id = current_user.id
    receiver = db.session.get(User, receiver_id)
    if not receiver:
        return {"error": "User not found"}, 404
    if current_user.is_friends_with(receiver_id):
        return {"error": "Already friends"}, 400
    if sender_id == receiver_id:
        return {"error": "Cannot send friend request to self"}, 400

    existing_request = db.session.scalar(
        select(FriendRequest).where(
            FriendRequest.sender_id == sender_id,
            FriendRequest.receiver_id == receiver_id,
        )
    )
    if existing_request and existing_request.status != FriendRequestStatus.ACCEPTED:
        existing_request.status = FriendRequestStatus.PENDING
        existing_request.created_at = db.func.current_timestamp()
        db.session.commit()
        return {"message": "Friend request sent"}, 200
    elif existing_request and existing_request.status == FriendRequestStatus.ACCEPTED:
        return {"error": "Already friends"}, 400
    else:
        friend_request = FriendRequest(sender_id=sender_id, receiver_id=receiver_id)
        db.session.add(friend_request)
        db.session.commit()
        return {"message": "Friend request sent"}, 200


@bp.route("/accept_friend_request", methods=["POST"])
def accept_friend_request():
    request_id = request.form.get("request_id", type=int)
    friend_request = db.session.get(FriendRequest, request_id)
    if not friend_request:
        return {"error": "Friend request not found"}, 404
    if friend_request.receiver_id != current_user.id:
        return {"error": "Unauthorized"}, 403
    friend_request.status = FriendRequestStatus.ACCEPTED
    db.session.commit()

    # emtpy response
    response = make_response("", 204)
    response.headers["HX-Trigger"] = "friends_update"

    return response


@bp.route("/decline_friend_request", methods=["POST"])
def decline_friend_request():
    request_id = request.form.get("request_id", type=int)
    friend_request = db.session.get(FriendRequest, request_id)
    if not friend_request:
        return {"error": "Friend request not found"}, 404
    if friend_request.receiver_id != current_user.id:
        return {"error": "Unauthorized"}, 403
    friend_request.status = FriendRequestStatus.DECLINED
    db.session.commit()
    return {"message": "Friend request declined"}, 200


@bp.route("/friends", methods=["GET"])
def friends():
    return render_template(
        "users/partials/_friends.html",
        friends=current_user.friends,
    )


@bp.route("/friend-requests", methods=["GET"])
def friend_requests():
    incoming_requests = db.session.execute(
        select(FriendRequest, User)
        .join(User, User.id == FriendRequest.sender_id)
        .where(
            FriendRequest.receiver_id == current_user.id,
            FriendRequest.status == FriendRequestStatus.PENDING,
        )
    ).all()
    return render_template(
        "users/partials/_friend-requests.html", incoming_requests=incoming_requests
    )


@bp.route("/settings", methods=["GET"])
def settings():
    title = "Settings"
    delete_form = FlaskForm()
    return render_template("users/settings.html", title=title, delete_form=delete_form)


@bp.route("/delete-account", methods=["POST"])
def delete_account():
    """Delete the current user's account. Requires fresh login."""

    # Validate CSRF token
    form = FlaskForm()
    if not form.validate_on_submit():
        flash("Invalid request. Please try again.", "error")
        return redirect(url_for("users.settings"))

    # Check if the session is fresh (user recently logged in)
    if not check_and_update_authn_fresh(
        datetime.timedelta(seconds=10), grace=datetime.timedelta(seconds=10)
    ):
        flash("Please re-authenticate to delete your account.", "error")
        return redirect(url_for("security.verify", next=url_for("users.settings")))

    # Get the user object and delete it (this triggers database CASCADE)
    user = db.session.get(User, current_user.id)
    db.session.delete(user)
    db.session.commit()

    # Log out the user
    logout_user()

    flash("Your account has been successfully deleted.", "success")
    return redirect(url_for("security.login"))<|MERGE_RESOLUTION|>--- conflicted
+++ resolved
@@ -2,14 +2,10 @@
 from typing import cast
 
 from flask import flash, make_response, redirect, render_template, request, url_for
-<<<<<<< HEAD
-from flask_security import current_user as flask_current_user
-=======
 from flask_security import (
     check_and_update_authn_fresh,
     current_user as flask_current_user,
 )
->>>>>>> 9b85aacb
 from flask_security.utils import logout_user
 from flask_wtf import FlaskForm
 from sqlalchemy import select
@@ -17,8 +13,6 @@
 from app import db
 from app.main.users import bp
 from app.models import FriendRequest, FriendRequestStatus, User
-
-current_user = cast(User, flask_current_user)
 
 current_user = cast(User, flask_current_user)
 
