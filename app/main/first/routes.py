import uuid
from datetime import datetime
from pathlib import Path
from uuid import uuid4

import pandas as pd
import pyarrow.parquet as pq
from celery import states
from flask import (
    current_app,
    flash,
    jsonify,
    render_template,
    request,
    send_from_directory,
    url_for,
)
from flask_htmx import make_response
from flask_login import current_user
from loguru import logger
from sqlalchemy import select
from werkzeug.utils import secure_filename

from app import cache, db, htmx
from app.helpers.app_helpers import make_cache_key_with_htmx
from app.main.first import bp
from app.models import (
    PlaylistEnrichmentJob,
    PreprocessingJob,
    UploadedFile,
)
from app.tasks.playlist_enrichment import enrich_playlist_nodes
from app.tasks.preprocessing import preprocess_spotify_data_original

ALLOWED_EXTENSIONS = {"parquet"}
MAX_FILE_SIZE = 500 * 1024 * 1024  # 500MB


def allowed_file(filename):
    return "." in filename and filename.rsplit(".", 1)[1].lower() in ALLOWED_EXTENSIONS


def validate_parquet_file(file_path):
    try:
        parquet_file = pq.ParquetFile(file_path)
        schema = parquet_file.schema_arrow
        column_names = [field.name for field in schema]

        required_columns = {"isrc", "playlist_id", "thu_date"}
        missing_columns = required_columns - set(column_names)

        if missing_columns:
            return (
                False,
                f"Missing required columns: {', '.join(sorted(missing_columns))}",
            )

        return True, None
    except Exception as e:
        return False, f"Invalid parquet file: {str(e)}"


def add_cache_headers(response, max_age=300, private=True):
    """Add client-side cache headers to response."""
    if private:
        response.headers["Cache-Control"] = f"private, max-age={max_age}"
    else:
        response.headers["Cache-Control"] = f"public, max-age={max_age}"
    return response


@bp.route("/", methods=["GET"])
@cache.cached(
    timeout=300,
    make_cache_key=make_cache_key_with_htmx,
)
def index():
    title = "Files"
    max_file_size_mb = MAX_FILE_SIZE // (1024 * 1024)
    return render_template(
        "./first/index.html", title=title, max_file_size_mb=max_file_size_mb
    )


@bp.route("/<uuid:uuid>", methods=["GET"])
def preview_file(uuid):
    """Show file preview page with metadata and data preview."""
    upload_folder = Path(current_app.root_path).parent / "uploads"
    file_path = upload_folder / (str(uuid) + ".parquet")

    if not file_path.exists() or file_path.suffix != ".parquet":
        return render_template("errors/404.html", error="File not found"), 404

    file_stat = file_path.stat()

    # Check for running preprocessing jobs for this file
    uploaded_file = db.session.get(UploadedFile, str(uuid))

    running_job = None
    if uploaded_file:
        # Look for any running or pending jobs for this file (exclude cancelled)
        job_stmt = (
            select(PreprocessingJob)
            .where(PreprocessingJob.file_uuid == uploaded_file.uuid)
            .where(PreprocessingJob.status.in_(["pending", "processing"]))
            .order_by(PreprocessingJob.started_at.desc())
        )
        running_job = db.session.scalar(job_stmt)
    completed_job = next(
        (job for job in uploaded_file.preprocessing_jobs if job.status == "completed"),
        None,
    )

    return render_template(
        "./first/file_preview.html",
        file=uploaded_file,
        title=uploaded_file.name,
        file_size_mb=round(file_stat.st_size / (1024 * 1024), 2),
        running_job=running_job,
        completed_job=completed_job,
    )


@bp.route("/<uuid:uuid>/preview", methods=["GET"])
@cache.cached(
    timeout=300,
    unless=lambda: current_app.config.get("DEBUG", False),
)  # Cache for 5 minutes
def preview_data(uuid):
    """Load and return the actual parquet file data preview."""
    upload_folder = Path(current_app.root_path).parent / "uploads"
    file_path = upload_folder / (str(uuid) + ".parquet")

    if not file_path.exists() or file_path.suffix != ".parquet":
        return render_template("errors/404.html", error="File not found"), 422

    try:
        # Read only first 10 rows of the parquet file for preview
        parquet_file = pq.ParquetFile(str(file_path))

        total_rows = parquet_file.metadata.num_rows

        # Read only first 10 rows
        first_batch = next(parquet_file.iter_batches(batch_size=10))
        preview_df = first_batch.to_pandas()

        # Convert to dict for template
        columns = preview_df.columns.tolist()
        rows = preview_df.values.tolist()

        response = make_response(
            render_template(
                "./first/partials/_preview_data.html",
                columns=columns,
                rows=rows,
                total_rows=total_rows,
            )
        )
        if not current_app.config.get("DEBUG", False):
            return add_cache_headers(response, max_age=300)  # Cache for 5 minutes
        else:
            return response
    except Exception as e:
        return (
            render_template(
                "./first/partials/_preview_data.html",
                error=f"Error reading file: {str(e)}",
            ),
            500,
        )


<<<<<<< HEAD
@bp.route("/<uuid:job_id>/<file_type>", methods=["GET"])
def view_processed_file(job_id: uuid.UUID, file_type: str):
=======
@bp.route("/<uuid:file_uuid>/<file_type>", methods=["GET"])
def view_processed_file(file_uuid: uuid.UUID, file_type: str):
>>>>>>> 7b1712fd
    """View processed edges or nodes CSV file from a completed job."""
    if file_type not in ["edges", "nodes"]:
        return render_template("errors/404.html", error="Invalid file type"), 404

    file = db.session.get(UploadedFile, str(file_uuid))
    if not file:
        return render_template("errors/404.html", error="File not found"), 404

    job = next(
        (job for job in file.preprocessing_jobs if job.status == "completed"),
        None,
    )

    if not job or job.status != "completed":
        return (
            render_template("errors/404.html", error="Job not found or not completed"),
            404,
        )

    try:
        # Get the appropriate file path
        if file_type == "edges":
            if not job.edges_file:
                return (
                    render_template("errors/404.html", error="No edges file available"),
                    404,
                )
            file_name = job.edges_file
        else:  # nodes
            if not job.nodes_file:
                return (
                    render_template("errors/404.html", error="No nodes file available"),
                    404,
                )
            file_name = job.nodes_file

        # Resolve path relative to static directory
        preprocessed_data_dir = current_app.config.get(
            "PREPROCESSED_DATA_DIR", "preprocessed"
        )
        file_path = Path(current_app.static_folder) / preprocessed_data_dir / file_name  # type: ignore

        if not file_path.exists():
            return (
                render_template(
                    "errors/404.html", error=f"File not found: {file_name}"
                ),
                404,
            )

        # Read CSV file with pagination
        page = request.args.get("page", 1, type=int)
        per_page = request.args.get("per_page", 100, type=int)
        per_page = min(per_page, 1000)  # Cap at 1000 rows per page

        # Read the CSV file
        df = pd.read_csv(file_path)
        total_rows = len(df)

        # Calculate pagination
        offset = (page - 1) * per_page
        df_page = df.iloc[offset : offset + per_page]

        # Convert to dict for template
        columns = df_page.columns.tolist()
        rows = df_page.values.tolist()

        # Calculate pagination info
        total_pages = (total_rows + per_page - 1) // per_page

        enrichment_stmt = select(PlaylistEnrichmentJob).where(
            PlaylistEnrichmentJob.preprocessing_job_id == str(job.uuid),
        )

        enrichment_jobs = db.session.scalars(enrichment_stmt).all()
        enriched = any(job.status == "completed" for job in enrichment_jobs)

        # might be a problem if there are multiple
        job_in_progress = next(
            (job for job in enrichment_jobs if job.status == "processing"), None
        )

        return render_template(
            "./first/processed_view.html",
            job_id=job.uuid,
            file_type=file_type,
            file_name=file_name,
            columns=columns,
            rows=rows,
            total_rows=total_rows,
            page=page,
            per_page=per_page,
            total_pages=total_pages,
            uploaded_file=job.uploaded_file,
            enrichment_job=job_in_progress if job_in_progress else None,
            enriched=enriched,
        )
    except Exception as e:
        logger.error(f"Error reading processed file: {e}")
        return (
            render_template("errors/500.html", error=f"Error reading file: {str(e)}"),
            500,
        )


@bp.route("/list", methods=["GET"])
def list_files():
    """List all uploaded files that exist both on disk and in database."""
    upload_folder = Path(current_app.root_path).parent / "uploads"

    files = [
        file
        for file in db.session.scalars(
            select(UploadedFile).order_by(UploadedFile.created_at.desc())
        ).all()
        if (upload_folder / (file.uuid + ".parquet")).exists()
    ]

    return render_template("./first/partials/_file_list.html", files=files)


@bp.route("/<uuid:uuid>/rename", methods=["PUT"])
def rename_file(uuid: uuid.UUID):
    """Rename an uploaded file's display name (original_filename)."""
    # Get the uploaded file record from database
    file = db.session.get(UploadedFile, str(uuid))

    if not file:
        return (
            render_template(
                "./first/partials/_error.html", error="File not found in database"
            ),
            404,
        )

    # Check if user owns the file (if authentication is enabled)
    if current_user.is_authenticated and file.user_id != current_user.id:
        return (
            render_template("./first/partials/_error.html", error="Access denied"),
            403,
        )

    # Get the new name from the request
    new_name = request.form.get("new_name", "").strip()

    if not new_name:
        return (
            render_template(
                "./first/partials/_error.html", error="New name cannot be empty"
            ),
            422,
        )

    # Ensure the new name ends with .parquet extension

    try:
        # Update only the original_filename field
        file.name = new_name
        db.session.commit()

<<<<<<< HEAD
=======
        # Invalidate cache for files list
>>>>>>> 7b1712fd
        flash("File renamed successfully", "success")

        response = make_response(
            file.name,
            trigger={
                "flash-update": True,
            },
        )
        return response
    except Exception as e:
        db.session.rollback()
        flash("Failed to rename file", "error")
        return (
            render_template(
                "./first/partials/_error.html",
                error=f"Failed to rename file: {str(e)}",
            ),
            500,
        )


@bp.route("/<uuid:uuid>", methods=["DELETE"])
def delete_file(uuid: uuid.UUID):
    """Delete an uploaded file and its database record."""
    upload_folder = Path(current_app.root_path).parent / "uploads"
    file_path = upload_folder / (str(uuid) + ".parquet")

    # Get the uploaded file record from database
    stmt = select(UploadedFile).where(UploadedFile.uuid == str(uuid))
    file = db.session.scalar(stmt)

    if not file:
        return (
            render_template(
                "./first/partials/_error.html", error="File not found in database"
            ),
            404,
        )

    # Check if user owns the file (if authentication is enabled)
    if current_user.is_authenticated and file.user_id != current_user.id:
        return (
            render_template("./first/partials/_error.html", error="Access denied"),
            403,
        )

    # Check if there are any active jobs for this file
    active_jobs = [
        job
        for job in file.preprocessing_jobs
        if job.status in ["pending", "processing"]
    ]

    if active_jobs:
        return (
            render_template(
                "./first/partials/_error.html",
                error="Cannot delete file with active processing jobs. Cancel jobs first.",
            ),
            422,
        )

    try:
        # First, delete database record (this will cascade to related jobs due to foreign key constraints)
        # If this fails due to FK constraints, the transaction will be rolled back and no file will be deleted
        db.session.delete(file)
        db.session.commit()

        # Only delete physical file after successful database deletion
        if file_path.exists():
            file_path.unlink()

        flash("File deleted successfully", "success")

        response = make_response(
            "File deleted successfully",
            trigger={
                "flash-update": True,
            },
            location=url_for("first.index"),
        )
        return response

    except Exception as e:
        db.session.rollback()
        return (
            render_template(
                "./first/partials/_error.html",
                error=f"Failed to delete file: {str(e)}",
            ),
            500,
        )


@bp.route("/", methods=["POST"])
def upload_file():
    if "file" not in request.files:
        return (
            render_template("./first/partials/_error.html", error="No file part"),
            422,
        )

    file = request.files["file"]

    if file.filename == "":
        return (
            render_template("./first/partials/_error.html", error="No selected file"),
            422,
        )

    if not allowed_file(file.filename):
        return (
            render_template(
                "./first/partials/_error.html",
                error="Invalid file type. Only .parquet files are allowed",
            ),
            422,
        )

    # Check file size
    file.seek(0, 2)  # Seek to end (SEEK_END = 2)
    file_length = file.tell()
    file.seek(0)

    if file_length > MAX_FILE_SIZE:
        return (
            render_template(
                "./first/partials/_error.html",
                error=f"File too large. Maximum size is {MAX_FILE_SIZE // (1024 * 1024)}MB",
            ),
            422,
        )

    # Create upload directory if it doesn't exist
    upload_folder = Path(current_app.root_path).parent / "uploads"
    upload_folder.mkdir(exist_ok=True)

    filename = secure_filename(file.filename)
    # Add timestamp to avoid collisions
    file_uuid = str(uuid4())
    filename = file_uuid + ".parquet"
    file_path = upload_folder / filename

    try:
        file.save(str(file_path))

        # Validate that it's a valid parquet file
        is_valid, error_message = validate_parquet_file(str(file_path))
        if not is_valid:
            file_path.unlink()
            return (
                render_template(
                    "./first/partials/_error.html",
                    error=error_message,
                ),
                422,
            )

        # Extract date range from parquet file
        data_start_date = None
        data_end_date = None
        try:
            parquet_file = pq.ParquetFile(str(file_path))
            # Read only the thu_date column to get min/max dates
            thu_date_table = parquet_file.read(columns=["thu_date"])
            thu_date_series = thu_date_table.to_pandas()["thu_date"]

            if not thu_date_series.empty:
                # Convert to datetime if needed and get min/max
                thu_date_series = pd.to_datetime(thu_date_series)
                data_start_date = thu_date_series.min()
                data_end_date = thu_date_series.max()
        except Exception as e:
            logger.warning(
                f"Could not extract date range from uploaded file {filename}: {e}"
            )

        # Save file metadata to database
        uploaded_file = UploadedFile(
            uuid=file_uuid,
            name=file.filename.replace(".parquet", ""),
            file_size=file_length,
            user_id=current_user.id,
            data_start_date=data_start_date,
            data_end_date=data_end_date,
        )
        db.session.add(uploaded_file)
        db.session.commit()

        flash("File uploaded successfully", "success")
        return make_response(
            render_template(
                "./first/partials/_upload_success.html",
            ),
            trigger={"refresh": {"target": "#file-list"}, "flash-update": True},
        )

    except Exception as e:
        if file_path.exists():
            file_path.unlink()
        flash("Failed to save file", "error")
        return make_response(
            render_template(
                "./first/partials/_error.html",
                error=f"Failed to save file: {str(e)}",
            ),
            422,
            trigger={"flash-update": True},
        )


@bp.route("/<uuid:uuid>/preprocess", methods=["POST"])
def start_preprocessing(uuid: uuid.UUID):
    """Start preprocessing task for uploaded parquet file."""
    upload_folder = Path(current_app.root_path).parent / "uploads"
    file_path = upload_folder / (str(uuid) + ".parquet")

    if not file_path.exists() or file_path.suffix != ".parquet":
        return (
            render_template("./first/partials/_error.html", error="File not found"),
            422,
        )

    # Get the uploaded file record using SQLAlchemy 2.0 style
    uploaded_file = db.session.get(UploadedFile, str(uuid))

    if not uploaded_file:
        return (
            render_template(
                "./first/partials/_error.html",
                error="File record not found in database",
            ),
            422,
        )

    # Check if there's already a running job for this file (exclude cancelled)
    job_stmt = (
        select(PreprocessingJob)
        .where(PreprocessingJob.file_uuid == uploaded_file.uuid)
        .where(PreprocessingJob.status.in_(["pending", "processing"]))
        .order_by(PreprocessingJob.started_at.desc())
    )
    existing_job = db.session.scalar(job_stmt)

    if existing_job:
        return (
            render_template(
                "./first/partials/_error.html",
                error="A preprocessing job is already running for this file",
            ),
            422,
        )
    job = PreprocessingJob(
        file_uuid=uploaded_file.uuid,
        status="pending",
    )  # type: ignore
    db.session.add(job)
    db.session.commit()

    # starting the task before committing the job would lead to
    # a race condition where celery would not find the job in the db
    task = preprocess_spotify_data_original.delay(uuid, job.uuid)
    job.task_id = task.id
    db.session.commit()

    return render_template(
        "./first/partials/_preprocess_started.html",
        task_id=task.id,
        filename=uploaded_file.name,
    )


@bp.route("/task-status/<task_id>", methods=["GET"])
def task_status(task_id):
    """Check the status of a preprocessing task."""
    task = preprocess_spotify_data_original.AsyncResult(task_id)

    if task.state == "PENDING":
        response = {
            "state": task.state,
            "current": 0,
            "total": 100,
            "status": "Task pending...",
            "percent": 0,
        }
    elif task.state == "PROGRESS":
        response = {
            "state": task.state,
            "current": task.info.get("current", 0),
            "total": task.info.get("total", 100),
            "status": task.info.get("status", ""),
            "percent": task.info.get("percent", 0),
        }
    elif task.successful():
        response = {
            "state": task.state,
            "current": 100,
            "total": 100,
            "status": "Complete!",
            "percent": 100,
            "result": task.info.get("result", task.result),
        }
        flash("Preprocessing completed successfully", "success")
    elif task.state == "ABORTED":
        response = {
            "state": "CANCELLED",
            "current": 0,
            "total": 100,
            "status": "Task cancelled",
            "percent": 0,
        }
    else:  # FAILURE
        response = {
            "state": task.state,
            "current": 0,
            "total": 100,
            "status": str(task.info),
            "percent": 0,
        }

    if htmx:
        # Return HTML partial for HTMX
        template = render_template(
            "./first/partials/_task_progress.html",
            task_id=task_id,
            task_state=response["state"],
            percent=response["percent"],
            status=response["status"],
            result=response.get("result"),
        )

        return make_response(
            template, refresh=response["state"] == "SUCCESS"
        )  # Trigger HTMX refresh only on success
    else:
        # Return JSON for other requests
        return jsonify(response)


@bp.route("/cancel-job/<task_id>", methods=["POST"])
def cancel_job(task_id):
    """Cancel a running preprocessing task."""
    task = preprocess_spotify_data_original.AsyncResult(task_id)

    # Check if task exists and is cancellable
    if task.state in [states.PENDING, "PROGRESS"]:
        # Abort the task - the task itself will update the database status
        task.abort()
        flash("Task cancellation requested", "info")
        # Return empty content to clear the progress display
        response = make_response("", trigger="flash-update")  # Trigger HTMX refresh
        return response
    elif task.state == states.SUCCESS:
        flash("Task already completed successfully", "info")
        return make_response("", trigger="flash-update")
    elif task.state == states.FAILURE:
        flash("Task already failed", "warning")
        return make_response("", trigger="flash-update")
    else:
        return (
            render_template(
                "./first/partials/_error.html",
                error="Task could not be cancelled",
            ),
            422,
        )


@bp.route("/preprocessing-history", methods=["GET"])
@bp.route("/preprocessing-history/<uuid:uuid>", methods=["GET"])
def preprocessing_history(uuid=None):
    """Display preprocessing history for uploaded files."""
    # Base query for user's jobs
    stmt = select(PreprocessingJob).join(UploadedFile)

    # If uuid is provided, filter by that specific file
    if uuid:
        stmt = stmt.where(UploadedFile.uuid == str(uuid))

    stmt = stmt.order_by(PreprocessingJob.started_at.desc())
    jobs = db.session.scalars(stmt).all()

    # Set hide_file_column flag when showing jobs for a specific file
    hide_file_column = uuid is not None

    return render_template(
        "./first/partials/_preprocessing_history.html",
        jobs=jobs,
        title="Preprocessing History",
        hide_file_column=hide_file_column,
    )


@bp.route("/graph-data/<uuid:job_id>/nodes", methods=["GET"])
def graph_nodes_data(job_id: uuid.UUID):
    """Serve nodes data for graph visualization."""
    stmt = (
        select(PreprocessingJob)
        .join(UploadedFile)
        .where(
            PreprocessingJob.uuid == str(job_id),
        )
    )
    job = db.session.scalar(stmt)

    if not job or job.status != "completed":
        return jsonify({"error": "Job not found or not completed"}), 404

    try:
        if not job.nodes_file:
            return jsonify({"error": "No nodes file path set"}), 404

        # Resolve path relative to static directory
        preprocessed_data_dir = current_app.config.get(
            "PREPROCESSED_DATA_DIR", "preprocessed"
        )
        nodes_path = (
            Path(current_app.static_folder) / preprocessed_data_dir / job.nodes_file  # type: ignore
        )

        if not nodes_path.exists():
            return jsonify({"error": f"Nodes file not found at {nodes_path}"}), 404

        return send_from_directory(
            str(nodes_path.parent), nodes_path.name, as_attachment=False
        )

    except Exception as e:
        logger.error(f"Error reading nodes file: {e}")
        return jsonify({"error": "Error reading nodes data"}), 500


@bp.route("/graph-data/<uuid:job_id>/edges", methods=["GET"])
def graph_edges_data(job_id: uuid.UUID):
    """Serve edges data for graph visualization."""
    stmt = (
        select(PreprocessingJob)
        .join(UploadedFile)
        .where(
            PreprocessingJob.uuid == str(job_id),
        )
    )
    job = db.session.scalar(stmt)

    if not job or job.status != "completed":
        return jsonify({"error": "Job not found or not completed"}), 404

    try:
        if not job.edges_file:
            return jsonify({"error": "No edges file path set"}), 404

        # Resolve path relative to static directory
        preprocessed_data_dir = current_app.config.get(
            "PREPROCESSED_DATA_DIR", "preprocessed"
        )
        edges_path = (
            Path(current_app.static_folder) / preprocessed_data_dir / job.edges_file  # type: ignore
        )

        if not edges_path.exists():
            return jsonify({"error": f"Edges file not found at {edges_path}"}), 404

        return send_from_directory(
            str(edges_path.parent),
            edges_path.name,
            as_attachment=False,
        )
    except Exception as e:
        logger.error(f"Error reading edges file: {e}")
        return jsonify({"error": "Error reading edges data"}), 500


@bp.route("/enrich-playlists/<uuid:job_id>", methods=["POST"])
def start_playlist_enrichment(job_id: uuid.UUID):
    """Start playlist enrichment task for processed nodes."""
    stmt = (
        select(PreprocessingJob)
        .join(UploadedFile)
        .where(
            PreprocessingJob.uuid == str(job_id),
        )
    )
    preprocessing_job = db.session.scalar(stmt)

    if not preprocessing_job or preprocessing_job.status != "completed":
        return (
            render_template(
                "./first/partials/_error.html",
                error="Preprocessing job not found or not completed",
            ),
            422,
        )

    if not preprocessing_job.nodes_file:
        return (
            render_template(
                "./first/partials/_error.html",
                error="No nodes file available for enrichment",
            ),
            422,
        )

    # Check if there's already a running enrichment job for this preprocessing job
    job_stmt = (
        select(PlaylistEnrichmentJob)
        .where(PlaylistEnrichmentJob.preprocessing_job_id == str(job_id))
        .where(PlaylistEnrichmentJob.status.in_(["pending", "processing"]))
    )
    existing_job = db.session.scalar(job_stmt)

    if existing_job:
        return (
            render_template(
                "./first/partials/_error.html",
                error="An enrichment job is already running for this preprocessing job",
            ),
            422,
        )

    # Start the Celery task - it will create the job record internally
    task = enrich_playlist_nodes.delay(str(job_id))

    return render_template(
        "./first/partials/_enrichment_started.html",
        task_id=task.id,
        job_uuid=None,  # We don't have the UUID yet as it's created in the task
    )


@bp.route("/enrichment-status/<task_id>", methods=["GET"])
def enrichment_status(task_id):
    """Check the status of an enrichment task."""
    task = enrich_playlist_nodes.AsyncResult(task_id)

    if task.state == "PENDING":
        response = {
            "state": task.state,
            "current": 0,
            "total": 100,
            "status": "Task pending...",
            "percent": 0,
            "found": 0,
            "not_found": 0,
        }
    elif task.state == "PROGRESS":
        response = {
            "state": task.state,
            "current": task.info.get("current", 0),
            "total": task.info.get("total", 100),
            "status": task.info.get("status", ""),
            "percent": task.info.get("percent", 0),
            "found": task.info.get("found", 0),
            "not_found": task.info.get("not_found", 0),
        }
    elif task.state == "SUCCESS":
        response = {
            "state": task.state,
            "current": 100,
            "total": 100,
            "status": "Complete!",
            "percent": 100,
            "found": task.info.get("found", 0),
            "not_found": task.info.get("not_found", 0),
            "result": task.info.get("result", task.result),
        }
    elif task.state == "REVOKED":
        response = {
            "state": "CANCELLED",
            "current": 0,
            "total": 100,
            "status": "Task cancelled",
            "percent": 0,
            "found": 0,
            "not_found": 0,
        }
    else:  # FAILURE
        response = {
            "state": task.state,
            "current": 0,
            "total": 100,
            "status": str(task.info),
            "percent": 0,
            "found": 0,
            "not_found": 0,
        }

    if htmx:
        # Return HTML partial for HTMX
        return render_template(
            "./first/partials/_enrichment_progress.html",
            task_id=task_id,
            task_state=response["state"],
            percent=response["percent"],
            status=response["status"],
            found=response["found"],
            not_found=response["not_found"],
            result=response.get("result"),
        )
    else:
        # Return JSON for other requests
        return jsonify(response)


@bp.route("/cancel-enrichment/<task_id>", methods=["POST"])
def cancel_enrichment_job(task_id):
    """Cancel a running enrichment task."""
    task = enrich_playlist_nodes.AsyncResult(task_id)

    # Check if task exists and is cancellable
    if task.state in ["PENDING", "PROGRESS"]:
        # Revoke the task
        task.revoke(terminate=True)

        # Update the database status
        stmt = select(PlaylistEnrichmentJob).where(
            PlaylistEnrichmentJob.task_id == task_id
        )
        job = db.session.scalar(stmt)

        if job:
            job.status = "cancelled"
            job.completed_at = db.func.current_timestamp()
            job.error_message = "Task cancelled by user"
            db.session.commit()

        # Return empty content to clear the progress display
        response = make_response(
            "",
            trigger="refresh",  # Trigger HTMX refresh
        )
        return response
    else:
        return (
            render_template(
                "./first/partials/_error.html",
                error="Task cannot be cancelled (not running or already completed)",
            ),
            422,
        )


@bp.route("/publish-graph/<uuid:job_id>", methods=["POST"])
def publish_graph(job_id: uuid.UUID):
    """Publish a preprocessing job graph to the public gallery."""

    job = db.session.get(PreprocessingJob, str(job_id))

    if not job or job.status != "completed":
        flash("Job not found or not completed", "error")
        return "", 404

    if job.published:
        flash("Graph is already published", "info")
        return make_response("", 200, trigger="flash-update")

    job.published = True
    job.published_at = datetime.now()
    db.session.commit()

    flash("Graph published successfully!", "success")
    return make_response(
        render_template(
            "first/partials/_publish_button.html",
            published=True,
            job_id=job.uuid,
        ),
        200,
        trigger="flash-update",
    )


@bp.route("/unpublish-graph/<uuid:job_id>", methods=["POST"])
def unpublish_graph(job_id: uuid.UUID):
    """Unpublish a preprocessing job graph from the public gallery."""

    job = db.session.get(PreprocessingJob, str(job_id))

    if not job:
        flash("Job not found", "error")
        return "", 404

    if not job.published:
        flash("Graph is not published", "warning")
        return make_response("", 200, trigger="flash-update")

    job.published = False
    job.published_at = None
    db.session.commit()

    flash("Graph unpublished successfully!", "success")
    return make_response(
        render_template(
            "first/partials/_publish_button.html",
            published=False,
            job_id=job.uuid,
        ),
        200,
        trigger="flash-update",
    )


# Import combine routes
from app.main.first import combine_routes  # noqa: F401, E402<|MERGE_RESOLUTION|>--- conflicted
+++ resolved
@@ -170,13 +170,8 @@
         )
 
 
-<<<<<<< HEAD
-@bp.route("/<uuid:job_id>/<file_type>", methods=["GET"])
-def view_processed_file(job_id: uuid.UUID, file_type: str):
-=======
 @bp.route("/<uuid:file_uuid>/<file_type>", methods=["GET"])
 def view_processed_file(file_uuid: uuid.UUID, file_type: str):
->>>>>>> 7b1712fd
     """View processed edges or nodes CSV file from a completed job."""
     if file_type not in ["edges", "nodes"]:
         return render_template("errors/404.html", error="Invalid file type"), 404
@@ -337,10 +332,6 @@
         file.name = new_name
         db.session.commit()
 
-<<<<<<< HEAD
-=======
-        # Invalidate cache for files list
->>>>>>> 7b1712fd
         flash("File renamed successfully", "success")
 
         response = make_response(
