import uuid
from datetime import datetime
from pathlib import Path

<<<<<<< HEAD
import pandas as pd
import pyarrow.parquet as pq
from flask import current_app, jsonify, render_template, request, send_from_directory
from flask_htmx import make_response  # type: ignore
from flask_login import current_user  # type: ignore
from loguru import logger
from sqlalchemy import select
from werkzeug.utils import secure_filename

from app import cache, db, htmx
=======
from app import cache
>>>>>>> 101f14bf
from app.helpers.app_helpers import make_cache_key_with_htmx
from app.main.first import bp
from app.models import (
    CombinedPreprocessingJob,
    PlaylistEnrichmentJob,
    PreprocessingJob,
    UploadedFile,
)
from app.tasks.combine_datasets import combine_preprocessed_datasets
from app.tasks.playlist_enrichment import enrich_playlist_nodes
from app.tasks.preprocessing import preprocess_spotify_data_original

ALLOWED_EXTENSIONS = {"parquet"}
MAX_FILE_SIZE = 500 * 1024 * 1024  # 500MB


def allowed_file(filename):
    return "." in filename and filename.rsplit(".", 1)[1].lower() in ALLOWED_EXTENSIONS


def validate_parquet_file(file_path):
    try:
        parquet_file = pq.ParquetFile(file_path)
        schema = parquet_file.schema_arrow
        column_names = [field.name for field in schema]

        required_columns = {"isrc", "playlist_id", "thu_date"}
        missing_columns = required_columns - set(column_names)

        if missing_columns:
            return (
                False,
                f"Missing required columns: {', '.join(sorted(missing_columns))}",
            )

        return True, None
    except Exception as e:
        return False, f"Invalid parquet file: {str(e)}"


def add_cache_headers(response, max_age=300, private=True):
    """Add client-side cache headers to response."""
    if private:
        response.headers["Cache-Control"] = f"private, max-age={max_age}"
    else:
        response.headers["Cache-Control"] = f"public, max-age={max_age}"
    return response


@bp.route("/", methods=["GET"])
@cache.cached(
    timeout=60,
    make_cache_key=make_cache_key_with_htmx,
    unless=lambda: current_app.config.get("DEBUG", False),
)
def index():
    title = "First"
    max_file_size_mb = MAX_FILE_SIZE // (1024 * 1024)
    return render_template(
        "./first/index.html", title=title, max_file_size_mb=max_file_size_mb
    )


@bp.route("/preview/<filename>", methods=["GET"])
@cache.cached(
    timeout=300,
    make_cache_key=make_cache_key_with_htmx,
    unless=lambda: current_app.config.get("DEBUG", False),
)  # Cache for 5 minutes
def preview_file(filename):
    """Show file preview page with metadata and data preview."""
    upload_folder = Path(current_app.root_path).parent / "uploads"
    file_path = upload_folder / filename

    if not file_path.exists() or not file_path.suffix == ".parquet":
        return render_template("errors/404.html", error="File not found"), 404

    file_stat = file_path.stat()

    # Extract original filename and timestamp
    parts = filename.split("_")
    if len(parts) >= 3:
        try:
            timestamp_str = f"{parts[0]}_{parts[1]}"
            upload_time = datetime.strptime(timestamp_str, "%Y%m%d_%H%M%S")
            formatted_time = upload_time.strftime("%Y-%m-%d %H:%M:%S")
            original_name = "_".join(parts[2:])
        except (ValueError, IndexError):
            formatted_time = "Unknown"
            original_name = filename
    else:
        original_name = filename
        formatted_time = "Unknown"

    # Check for running preprocessing jobs for this file
    stmt = select(UploadedFile).where(UploadedFile.filename == filename)
    uploaded_file = db.session.scalar(stmt)

    running_job = None
    if uploaded_file:
        # Look for any running or pending jobs for this file (exclude cancelled)
        job_stmt = (
            select(PreprocessingJob)
            .where(PreprocessingJob.uploaded_file_id == uploaded_file.id)
            .where(PreprocessingJob.status.in_(["pending", "processing"]))
            .order_by(PreprocessingJob.started_at.desc())
        )
        running_job = db.session.scalar(job_stmt)

    completed_job = next(
        (job for job in uploaded_file.preprocessing_jobs if job.status == "completed"),
        None,
    )

    # Get date range from database (stored during upload)
    date_range_info = {}
    if uploaded_file and uploaded_file.data_start_date and uploaded_file.data_end_date:
        date_range_info = {
            "start_date": uploaded_file.data_start_date,
            "end_date": uploaded_file.data_end_date,
            "days_covered": (uploaded_file.data_end_date - uploaded_file.data_start_date).days + 1,
        }
    else:
        date_range_info = {
            "start_date": None,
            "end_date": None,
            "days_covered": None,
        }

    file_info = {
        "filename": filename,
        "original_name": original_name,
        "size_mb": round(file_stat.st_size / (1024 * 1024), 2),
        "upload_time": formatted_time,
        **date_range_info,  # Include date range info
    }

    return render_template(
        "./first/file_preview.html",
        file=file_info,
        running_job=running_job,
        completed_job=completed_job,
    )


@bp.route("/preview-data/<filename>", methods=["GET"])
@cache.cached(
    timeout=300,
    unless=lambda: current_app.config.get("DEBUG", False),
)  # Cache for 5 minutes
def preview_data(filename):
    """Load and return the actual parquet file data preview."""
    upload_folder = Path(current_app.root_path).parent / "uploads"
    file_path = upload_folder / filename

    if not file_path.exists() or not file_path.suffix == ".parquet":
        return render_template("errors/404.html", error="File not found"), 422

    try:
        # Read only first 10 rows of the parquet file for preview
        parquet_file = pq.ParquetFile(str(file_path))

        total_rows = parquet_file.metadata.num_rows

        # Read only first 10 rows
        first_batch = next(parquet_file.iter_batches(batch_size=10))
        preview_df = first_batch.to_pandas()

        # Convert to dict for template
        columns = preview_df.columns.tolist()
        rows = preview_df.values.tolist()

        response = make_response(
            render_template(
                "./first/partials/_preview_data.html",
                columns=columns,
                rows=rows,
                total_rows=total_rows,
            )
        )
        if not current_app.config.get("DEBUG", False):
            return add_cache_headers(response, max_age=300)  # Cache for 5 minutes
        else:
            return response
    except Exception as e:
        return (
            render_template(
                "./first/partials/_preview_data.html",
                error=f"Error reading file: {str(e)}",
            ),
            500,
        )


@bp.route("/view-processed/<uuid:job_id>/<file_type>", methods=["GET"])
@cache.cached(
    timeout=300,
    make_cache_key=make_cache_key_with_htmx,
    unless=lambda: current_app.config.get("DEBUG", False),
)  # Cache for 5 minutes
def view_processed_file(job_id: uuid.UUID, file_type: str):
    """View processed edges or nodes CSV file from a completed job."""
    if file_type not in ["edges", "nodes"]:
        return render_template("errors/404.html", error="Invalid file type"), 404

    stmt = (
        select(PreprocessingJob)
        .join(UploadedFile)
        .where(
            PreprocessingJob.uuid == str(job_id),
            UploadedFile.user_id == current_user.id,
        )
    )
    job = db.session.scalar(stmt)

    if not job or job.status != "completed":
        return (
            render_template("errors/404.html", error="Job not found or not completed"),
            404,
        )

    try:
        # Get the appropriate file path
        if file_type == "edges":
            if not job.edges_file:
                return (
                    render_template("errors/404.html", error="No edges file available"),
                    404,
                )
            file_name = job.edges_file
        else:  # nodes
            if not job.nodes_file:
                return (
                    render_template("errors/404.html", error="No nodes file available"),
                    404,
                )
            file_name = job.nodes_file

        # Resolve path relative to static directory
        preprocessed_data_dir = current_app.config.get(
            "PREPROCESSED_DATA_DIR", "preprocessed"
        )
        file_path = Path(current_app.static_folder) / preprocessed_data_dir / file_name  # type: ignore

        if not file_path.exists():
            return (
                render_template(
                    "errors/404.html", error=f"File not found: {file_name}"
                ),
                404,
            )

        # Read CSV file with pagination
        page = request.args.get("page", 1, type=int)
        per_page = request.args.get("per_page", 100, type=int)
        per_page = min(per_page, 1000)  # Cap at 1000 rows per page

        # Read the CSV file
        df = pd.read_csv(file_path)
        total_rows = len(df)

        # Calculate pagination
        offset = (page - 1) * per_page
        df_page = df.iloc[offset : offset + per_page]

        # Convert to dict for template
        columns = df_page.columns.tolist()
        rows = df_page.values.tolist()

        # Calculate pagination info
        total_pages = (total_rows + per_page - 1) // per_page

        enrichment_stmt = select(PlaylistEnrichmentJob).where(
            PlaylistEnrichmentJob.preprocessing_job_id == str(job_id),
        )

        enrichment_jobs = db.session.scalars(enrichment_stmt).all()
        enriched = any(job.status == "completed" for job in enrichment_jobs)

        # might be a problem if there are multiple
        job_in_progress = next(
            (job for job in enrichment_jobs if job.status == "processing"), None
        )

        return render_template(
            "./first/processed_view.html",
            job_id=job_id,
            file_type=file_type,
            file_name=file_name,
            columns=columns,
            rows=rows,
            total_rows=total_rows,
            page=page,
            per_page=per_page,
            total_pages=total_pages,
            uploaded_file=job.uploaded_file,
            enrichment_job=job_in_progress if job_in_progress else None,
            enriched=enriched,
        )
    except Exception as e:
        logger.error(f"Error reading processed file: {e}")
        return (
            render_template("errors/500.html", error=f"Error reading file: {str(e)}"),
            500,
        )


@bp.route("/files", methods=["GET"])
def list_files():
    """List all uploaded files."""
    upload_folder = Path(current_app.root_path).parent / "uploads"
    files = []

    if upload_folder.exists():
        for file_path in upload_folder.glob("*.parquet"):
            filename = file_path.name
            file_stat = file_path.stat()

            # Extract original filename and timestamp
            # Expected format: YYYYMMDD_HHMMSS_original_filename.parquet
            parts = filename.split("_")
            if len(parts) >= 3:
                try:
                    # Reconstruct timestamp from first two parts
                    timestamp_str = f"{parts[0]}_{parts[1]}"
                    upload_time = datetime.strptime(timestamp_str, "%Y%m%d_%H%M%S")
                    formatted_time = upload_time.strftime("%Y-%m-%d %H:%M:%S")
                    # Original name is everything after the timestamp
                    original_name = "_".join(parts[2:])
                except (ValueError, IndexError):
                    formatted_time = "Unknown"
                    original_name = filename
            else:
                original_name = filename
                formatted_time = "Unknown"

            files.append(
                {
                    "filename": filename,
                    "original_name": original_name,
                    "size": file_stat.st_size,
                    "upload_time": formatted_time,
                    "size_mb": round(file_stat.st_size / (1024 * 1024), 2),
                }
            )

    # Sort by most recent first
    files.sort(key=lambda x: x["filename"], reverse=True)
    return render_template("./first/partials/_file_list.html", files=files)


@bp.route("/upload", methods=["POST"])
def upload_file():
    if "file" not in request.files:
        return (
            render_template("./first/partials/_error.html", error="No file part"),
            422,
        )

    file = request.files["file"]

    if file.filename == "":
        return (
            render_template("./first/partials/_error.html", error="No selected file"),
            422,
        )

    if not allowed_file(file.filename):
        return (
            render_template(
                "./first/partials/_error.html",
                error="Invalid file type. Only .parquet files are allowed",
            ),
            422,
        )

    # Check file size
    file.seek(0, 2)  # Seek to end (SEEK_END = 2)
    file_length = file.tell()
    file.seek(0)

    if file_length > MAX_FILE_SIZE:
        return (
            render_template(
                "./first/partials/_error.html",
                error=f"File too large. Maximum size is {MAX_FILE_SIZE // (1024*1024)}MB",
            ),
            422,
        )

    # Create upload directory if it doesn't exist
    upload_folder = Path(current_app.root_path).parent / "uploads"
    upload_folder.mkdir(exist_ok=True)

    filename = secure_filename(file.filename)
    # Add timestamp to avoid collisions
    timestamp = datetime.now().strftime("%Y%m%d_%H%M%S")
    filename = f"{timestamp}_{filename}"

    file_path = upload_folder / filename

    try:
        file.save(str(file_path))

        # Validate that it's a valid parquet file
        is_valid, error_message = validate_parquet_file(str(file_path))
        if not is_valid:
            file_path.unlink()
            return (
                render_template(
                    "./first/partials/_error.html",
                    error=error_message,
                ),
                422,
            )

        # Extract date range from parquet file
        data_start_date = None
        data_end_date = None
        try:
            parquet_file = pq.ParquetFile(str(file_path))
            # Read only the thu_date column to get min/max dates
            thu_date_table = parquet_file.read(columns=["thu_date"])
            thu_date_series = thu_date_table.to_pandas()["thu_date"]
            
            if not thu_date_series.empty:
                # Convert to datetime if needed and get min/max
                thu_date_series = pd.to_datetime(thu_date_series)
                data_start_date = thu_date_series.min()
                data_end_date = thu_date_series.max()
        except Exception as e:
            logger.warning(f"Could not extract date range from uploaded file {filename}: {e}")

        # Save file metadata to database
        uploaded_file = UploadedFile(
            filename=filename,
            original_filename=file.filename,
            file_size=file_length,
            user_id=current_user.id if current_user.is_authenticated else None,
            data_start_date=data_start_date,
            data_end_date=data_end_date,
        )
        db.session.add(uploaded_file)
        db.session.commit()

        return (
            render_template(
                "./first/partials/_upload_success.html",
                filename=filename,
                size=file_length,
                message="File uploaded successfully",
            ),
            200,
        )

    except Exception as e:
        if file_path.exists():
            file_path.unlink()
        return (
            render_template(
                "./first/partials/_error.html",
                error=f"Failed to save file: {str(e)}",
            ),
            422,
        )


@bp.route("/preprocess/<filename>", methods=["POST"])
def start_preprocessing(filename):
    """Start preprocessing task for uploaded parquet file."""
    upload_folder = Path(current_app.root_path).parent / "uploads"
    file_path = upload_folder / filename

    if not file_path.exists() or not file_path.suffix == ".parquet":
        return (
            render_template("./first/partials/_error.html", error="File not found"),
            422,
        )

    # Get the uploaded file record using SQLAlchemy 2.0 style
    stmt = select(UploadedFile).where(UploadedFile.filename == filename)
    uploaded_file = db.session.scalar(stmt)

    if not uploaded_file:
        return (
            render_template(
                "./first/partials/_error.html",
                error="File record not found in database",
            ),
            422,
        )

    # Check if there's already a running job for this file (exclude cancelled)
    job_stmt = (
        select(PreprocessingJob)
        .where(PreprocessingJob.uploaded_file_id == uploaded_file.id)
        .where(PreprocessingJob.status.in_(["pending", "processing"]))
        .order_by(PreprocessingJob.started_at.desc())
    )
    existing_job = db.session.scalar(job_stmt)

    if existing_job:
        return (
            render_template(
                "./first/partials/_error.html",
                error="A preprocessing job is already running for this file",
            ),
            422,
        )

    # Start the Celery task - it will create the job record internally
    task = preprocess_spotify_data_original.delay(filename)

    return render_template(
        "./first/partials/_preprocess_started.html", task_id=task.id, filename=filename
    )


@bp.route("/task-status/<task_id>", methods=["GET"])
def task_status(task_id):
    """Check the status of a preprocessing task."""
    task = preprocess_spotify_data_original.AsyncResult(task_id)

    if task.state == "PENDING":
        response = {
            "state": task.state,
            "current": 0,
            "total": 100,
            "status": "Task pending...",
            "percent": 0,
        }
    elif task.state == "PROGRESS":
        response = {
            "state": task.state,
            "current": task.info.get("current", 0),
            "total": task.info.get("total", 100),
            "status": task.info.get("status", ""),
            "percent": task.info.get("percent", 0),
        }
    elif task.state == "SUCCESS":
        response = {
            "state": task.state,
            "current": 100,
            "total": 100,
            "status": "Complete!",
            "percent": 100,
            "result": task.info.get("result", task.result),
        }
    elif task.state == "REVOKED":
        response = {
            "state": "CANCELLED",
            "current": 0,
            "total": 100,
            "status": "Task cancelled",
            "percent": 0,
        }
    else:  # FAILURE
        response = {
            "state": task.state,
            "current": 0,
            "total": 100,
            "status": str(task.info),
            "percent": 0,
        }

    if htmx:
        # Return HTML partial for HTMX
        template = render_template(
            "./first/partials/_task_progress.html",
            task_id=task_id,
            task_state=response["state"],
            percent=response["percent"],
            status=response["status"],
            result=response.get("result"),
        )

        return make_response(
            template, refresh=True if response["state"] == "SUCCESS" else False
        )  # Trigger HTMX refresh only on success
    else:
        # Return JSON for other requests
        return jsonify(response)


@bp.route("/cancel-job/<task_id>", methods=["POST"])
def cancel_job(task_id):
    """Cancel a running preprocessing task."""
    task = preprocess_spotify_data_original.AsyncResult(task_id)

    # Check if task exists and is cancellable
    if task.state in ["PENDING", "PROGRESS"]:
        # Revoke the task
        task.revoke(terminate=True)

        # Update the database status
        stmt = select(PreprocessingJob).where(PreprocessingJob.task_id == task_id)
        job = db.session.scalar(stmt)

        if job:
            job.status = "cancelled"
            job.completed_at = db.func.current_timestamp()
            job.error_message = "Task cancelled by user"
            db.session.commit()

        # Return empty content to clear the progress display
        response = make_response("", trigger="refresh")  # Trigger HTMX refresh
        return response
    else:
        return (
            render_template(
                "./first/partials/_error.html",
                error="Task cannot be cancelled (not running or already completed)",
            ),
            422,
        )


@bp.route("/preprocessing-history", methods=["GET"])
@bp.route("/preprocessing-history/<filename>", methods=["GET"])
def preprocessing_history(filename=None):
    """Display preprocessing history for uploaded files."""
    # Base query for user's jobs
    stmt = (
        select(PreprocessingJob)
        .join(UploadedFile)
        .where(UploadedFile.user_id == current_user.id)
    )

    # If filename is provided, filter by that specific file
    if filename:
        stmt = stmt.where(UploadedFile.filename == filename)

    stmt = stmt.order_by(PreprocessingJob.started_at.desc())
    jobs = db.session.scalars(stmt).all()

    # Set hide_file_column flag when showing jobs for a specific file
    hide_file_column = filename is not None

    return render_template(
        "./first/partials/_preprocessing_history.html",
        jobs=jobs,
        hide_file_column=hide_file_column,
    )


@bp.route("/graph-preview/<uuid:job_id>", methods=["GET"])
def graph_preview(job_id: uuid.UUID):
    """Preview processed graph data."""
    logger.debug(f"Fetching graph preview for job_id: {job_id}")
    stmt = (
        select(PreprocessingJob)
        .join(UploadedFile)
        .where(
            PreprocessingJob.uuid == str(job_id),
            UploadedFile.user_id == current_user.id,
        )
    )
    job = db.session.scalar(stmt)
    if not job or job.status != "completed":
        return (
            render_template(
                "error.html", error="Preprocessing job not found or not completed"
            ),
            422,
        )

    return render_template(
        "./first/graph_preview.html",
        job=job,
    )


@bp.route("/graph-data/<uuid:job_id>/nodes", methods=["GET"])
def graph_nodes_data(job_id: uuid.UUID):
    """Serve nodes data for graph visualization."""
    stmt = (
        select(PreprocessingJob)
        .join(UploadedFile)
        .where(
            PreprocessingJob.uuid == str(job_id),
            UploadedFile.user_id == current_user.id,
        )
    )
    job = db.session.scalar(stmt)

    if not job or job.status != "completed":
        return jsonify({"error": "Job not found or not completed"}), 404

    try:
        if not job.nodes_file:
            return jsonify({"error": "No nodes file path set"}), 404

        # Resolve path relative to static directory
        preprocessed_data_dir = current_app.config.get(
            "PREPROCESSED_DATA_DIR", "preprocessed"
        )
        nodes_path = (
            Path(current_app.static_folder) / preprocessed_data_dir / job.nodes_file  # type: ignore
        )
        logger.debug(
            f"nodes_file: {job.nodes_file}, resolved_path: {nodes_path}, exists: {nodes_path.exists()}"
        )

        if not nodes_path.exists():
            return jsonify({"error": f"Nodes file not found at {nodes_path}"}), 404

        return send_from_directory(
            str(nodes_path.parent), nodes_path.name, as_attachment=False
        )

    except Exception as e:
        logger.error(f"Error reading nodes file: {e}")
        return jsonify({"error": "Error reading nodes data"}), 500


@bp.route("/graph-data/<uuid:job_id>/edges", methods=["GET"])
def graph_edges_data(job_id: uuid.UUID):
    """Serve edges data for graph visualization."""
    stmt = (
        select(PreprocessingJob)
        .join(UploadedFile)
        .where(
            PreprocessingJob.uuid == str(job_id),
            UploadedFile.user_id == current_user.id,
        )
    )
    job = db.session.scalar(stmt)

    if not job or job.status != "completed":
        return jsonify({"error": "Job not found or not completed"}), 404

    try:
        if not job.edges_file:
            return jsonify({"error": "No edges file path set"}), 404

        # Resolve path relative to static directory
        preprocessed_data_dir = current_app.config.get(
            "PREPROCESSED_DATA_DIR", "preprocessed"
        )
        edges_path = (
            Path(current_app.static_folder) / preprocessed_data_dir / job.edges_file  # type: ignore
        )
        logger.debug(
            f"edges_file: {job.edges_file}, resolved_path: {edges_path}, exists: {edges_path.exists()}"
        )

        logger.debug(
            f"static_folder: {current_app.static_folder}, edges_file: {job.edges_file}"
        )
        if not edges_path.exists():
            return jsonify({"error": f"Edges file not found at {edges_path}"}), 404

        return send_from_directory(
            str(edges_path.parent),
            edges_path.name,
            as_attachment=False,
        )
    except Exception as e:
        logger.error(f"Error reading edges file: {e}")
        return jsonify({"error": "Error reading edges data"}), 500


@bp.route("/enrich-playlists/<uuid:job_id>", methods=["POST"])
def start_playlist_enrichment(job_id: uuid.UUID):
    """Start playlist enrichment task for processed nodes."""
    stmt = (
        select(PreprocessingJob)
        .join(UploadedFile)
        .where(
            PreprocessingJob.uuid == str(job_id),
            UploadedFile.user_id == current_user.id,
        )
    )
    preprocessing_job = db.session.scalar(stmt)

    if not preprocessing_job or preprocessing_job.status != "completed":
        return (
            render_template(
                "./first/partials/_error.html",
                error="Preprocessing job not found or not completed",
            ),
            422,
        )

    if not preprocessing_job.nodes_file:
        return (
            render_template(
                "./first/partials/_error.html",
                error="No nodes file available for enrichment",
            ),
            422,
        )

    # Check if there's already a running enrichment job for this preprocessing job
    job_stmt = (
        select(PlaylistEnrichmentJob)
        .where(PlaylistEnrichmentJob.preprocessing_job_id == str(job_id))
        .where(PlaylistEnrichmentJob.status.in_(["pending", "processing"]))
    )
    existing_job = db.session.scalar(job_stmt)

    if existing_job:
        return (
            render_template(
                "./first/partials/_error.html",
                error="An enrichment job is already running for this preprocessing job",
            ),
            422,
        )

    # Start the Celery task - it will create the job record internally
    task = enrich_playlist_nodes.delay(str(job_id))

    return render_template(
        "./first/partials/_enrichment_started.html",
        task_id=task.id,
        job_uuid=None,  # We don't have the UUID yet as it's created in the task
    )


@bp.route("/enrichment-status/<task_id>", methods=["GET"])
def enrichment_status(task_id):
    """Check the status of an enrichment task."""
    task = enrich_playlist_nodes.AsyncResult(task_id)

    if task.state == "PENDING":
        response = {
            "state": task.state,
            "current": 0,
            "total": 100,
            "status": "Task pending...",
            "percent": 0,
            "found": 0,
            "not_found": 0,
        }
    elif task.state == "PROGRESS":
        response = {
            "state": task.state,
            "current": task.info.get("current", 0),
            "total": task.info.get("total", 100),
            "status": task.info.get("status", ""),
            "percent": task.info.get("percent", 0),
            "found": task.info.get("found", 0),
            "not_found": task.info.get("not_found", 0),
        }
    elif task.state == "SUCCESS":
        response = {
            "state": task.state,
            "current": 100,
            "total": 100,
            "status": "Complete!",
            "percent": 100,
            "found": task.info.get("found", 0),
            "not_found": task.info.get("not_found", 0),
            "result": task.info.get("result", task.result),
        }
    elif task.state == "REVOKED":
        response = {
            "state": "CANCELLED",
            "current": 0,
            "total": 100,
            "status": "Task cancelled",
            "percent": 0,
            "found": 0,
            "not_found": 0,
        }
    else:  # FAILURE
        response = {
            "state": task.state,
            "current": 0,
            "total": 100,
            "status": str(task.info),
            "percent": 0,
            "found": 0,
            "not_found": 0,
        }

    if htmx:
        # Return HTML partial for HTMX
        return render_template(
            "./first/partials/_enrichment_progress.html",
            task_id=task_id,
            task_state=response["state"],
            percent=response["percent"],
            status=response["status"],
            found=response["found"],
            not_found=response["not_found"],
            result=response.get("result"),
        )
    else:
        # Return JSON for other requests
        return jsonify(response)


@bp.route("/cancel-enrichment/<task_id>", methods=["POST"])
def cancel_enrichment_job(task_id):
    """Cancel a running enrichment task."""
    task = enrich_playlist_nodes.AsyncResult(task_id)

    # Check if task exists and is cancellable
    if task.state in ["PENDING", "PROGRESS"]:
        # Revoke the task
        task.revoke(terminate=True)

        # Update the database status
        stmt = select(PlaylistEnrichmentJob).where(
            PlaylistEnrichmentJob.task_id == task_id
        )
        job = db.session.scalar(stmt)

        if job:
            job.status = "cancelled"
            job.completed_at = db.func.current_timestamp()
            job.error_message = "Task cancelled by user"
            db.session.commit()

        # Return empty content to clear the progress display
        response = make_response(
            "",
            trigger="refresh",  # Trigger HTMX refresh
        )
        return response
    else:
        return (
            render_template(
                "./first/partials/_error.html",
                error="Task cannot be cancelled (not running or already completed)",
            ),
            422,
        )


# Import combine routes
from app.main.first import combine_routes  # noqa: F401<|MERGE_RESOLUTION|>--- conflicted
+++ resolved
@@ -2,7 +2,6 @@
 from datetime import datetime
 from pathlib import Path
 
-<<<<<<< HEAD
 import pandas as pd
 import pyarrow.parquet as pq
 from flask import current_app, jsonify, render_template, request, send_from_directory
@@ -13,9 +12,6 @@
 from werkzeug.utils import secure_filename
 
 from app import cache, db, htmx
-=======
-from app import cache
->>>>>>> 101f14bf
 from app.helpers.app_helpers import make_cache_key_with_htmx
 from app.main.first import bp
 from app.models import (
@@ -136,7 +132,10 @@
         date_range_info = {
             "start_date": uploaded_file.data_start_date,
             "end_date": uploaded_file.data_end_date,
-            "days_covered": (uploaded_file.data_end_date - uploaded_file.data_start_date).days + 1,
+            "days_covered": (
+                uploaded_file.data_end_date - uploaded_file.data_start_date
+            ).days
+            + 1,
         }
     else:
         date_range_info = {
@@ -401,7 +400,7 @@
         return (
             render_template(
                 "./first/partials/_error.html",
-                error=f"File too large. Maximum size is {MAX_FILE_SIZE // (1024*1024)}MB",
+                error=f"File too large. Maximum size is {MAX_FILE_SIZE // (1024 * 1024)}MB",
             ),
             422,
         )
@@ -440,14 +439,16 @@
             # Read only the thu_date column to get min/max dates
             thu_date_table = parquet_file.read(columns=["thu_date"])
             thu_date_series = thu_date_table.to_pandas()["thu_date"]
-            
+
             if not thu_date_series.empty:
                 # Convert to datetime if needed and get min/max
                 thu_date_series = pd.to_datetime(thu_date_series)
                 data_start_date = thu_date_series.min()
                 data_end_date = thu_date_series.max()
         except Exception as e:
-            logger.warning(f"Could not extract date range from uploaded file {filename}: {e}")
+            logger.warning(
+                f"Could not extract date range from uploaded file {filename}: {e}"
+            )
 
         # Save file metadata to database
         uploaded_file = UploadedFile(
