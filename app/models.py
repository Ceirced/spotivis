from __future__ import annotations

import uuid
from datetime import datetime
<<<<<<< HEAD
from typing import TYPE_CHECKING

from flask_security.models import fsqla_v3 as fsqla
from sqlalchemy import DateTime, ForeignKey, String, func, select
=======
from decimal import Decimal
from enum import Enum
from typing import TYPE_CHECKING

from flask_security.models import fsqla_v3 as fsqla
from sqlalchemy import DECIMAL, ForeignKey, String, UniqueConstraint, select
>>>>>>> 9b85aacb
from sqlalchemy.orm import Mapped, mapped_column, relationship

from app import db

fsqla.FsModels.set_db_info(db)


# fix, see here https://github.com/python/mypy/issues/8603
if TYPE_CHECKING:
    from flask_sqlalchemy.model import Model
else:
    Model = db.Model


class TimestampMixin:
    created_at: Mapped[datetime] = mapped_column(
        DateTime(timezone=True), server_default=func.now()
    )
    updated_at: Mapped[datetime] = mapped_column(
        DateTime(timezone=True),
        server_default=func.now(),
        onupdate=func.now(),
    )


class Role(Model, fsqla.FsRoleMixin):
    pass


class User(Model, fsqla.FsUserMixin):
<<<<<<< HEAD
    uploaded_files: Mapped[list[UploadedFile]] = relationship(
        "UploadedFile",
        back_populates="user",
        cascade="all, delete-orphan",
    )
=======
    payments: Mapped[list[Payment]] = relationship("Payment", back_populates="user")
>>>>>>> 9b85aacb

    def __repr__(self):
        return (
            f"<User(id='{self.id}', username='{self.username}', email='{self.email}')>"
        )

    def is_friends_with(self, other_user_id: int) -> bool:
        friendship = db.session.scalar(
            select(FriendRequest).where(
                (
                    (
                        (FriendRequest.sender_id == self.id)
                        & (FriendRequest.receiver_id == other_user_id)
                    )
                    | (
                        (FriendRequest.sender_id == other_user_id)
                        & (FriendRequest.receiver_id == self.id)
                    )
                )
                & (FriendRequest.status == "accepted")
            )
        )
        return friendship is not None

    @staticmethod
    def get_user_by_name(username: str) -> User | None:
        return db.session.scalar(select(User).where(User.username == username))

    @property
    def friends(self):
        sent_accepted = db.session.scalars(
            select(FriendRequest).where(
                (FriendRequest.sender_id == self.id)
                & (FriendRequest.status == "accepted")
            )
        ).all()

        received_accepted = db.session.scalars(
            select(FriendRequest).where(
                (FriendRequest.receiver_id == self.id)
                & (FriendRequest.status == "accepted")
            )
        ).all()

        friends_ids = set(
            [req.receiver_id for req in sent_accepted]
            + [req.sender_id for req in received_accepted]
        )

        return db.session.scalars(select(User).where(User.id.in_(friends_ids))).all()


class FriendRequestStatus(Enum):
    PENDING = "PENDING"
    ACCEPTED = "ACCEPTED"
    DECLINED = "DECLINED"


<<<<<<< HEAD
class FriendRequest(TimestampMixin, Model):
    request_id: Mapped[int] = mapped_column(primary_key=True, autoincrement=True)
    sender_id: Mapped[int] = mapped_column(ForeignKey("user.id", ondelete="CASCADE"))
    receiver_id: Mapped[int] = mapped_column(ForeignKey("user.id", ondelete="CASCADE"))
    status: Mapped[str] = mapped_column(
        db.Enum("pending", "accepted", "declined", name="status_enum"),
        default="pending",
    )
    db.UniqueConstraint("sender_id", "receiver_id")
=======
class FriendRequest(Model):
    request_id: Mapped[int] = mapped_column(primary_key=True, autoincrement=True)
    sender_id: Mapped[int] = mapped_column(ForeignKey("user.id", ondelete="CASCADE"))
    receiver_id: Mapped[int] = mapped_column(ForeignKey("user.id", ondelete="CASCADE"))
    status: Mapped[FriendRequestStatus] = mapped_column(
        default=FriendRequestStatus.PENDING
    )
    created_at: Mapped[datetime] = mapped_column(default=db.func.current_timestamp())
    UniqueConstraint("sender_id", "receiver_id")
>>>>>>> 9b85aacb


class UploadedFile(TimestampMixin, Model):
    __tablename__ = "uploaded_files"

    uuid: Mapped[str] = mapped_column(
        String(36),
        default=lambda: str(uuid.uuid4()),
        primary_key=True,
    )
    name: Mapped[str] = mapped_column(String(255))
    file_size: Mapped[int] = mapped_column(db.BigInteger)

    user_id: Mapped[int] = mapped_column(ForeignKey("user.id"))
    user: Mapped[User] = relationship("User", back_populates="uploaded_files")

    # Date range from the parquet data
    data_start_date: Mapped[datetime | None]
    data_end_date: Mapped[datetime | None]

    preprocessing_jobs: Mapped[list[PreprocessingJob]] = relationship(
        "PreprocessingJob", back_populates="uploaded_file", cascade="all, delete-orphan"
    )

    @property
    def size_mb(self) -> float:
        return round(self.file_size / (1024 * 1024), 2)

    def __repr__(self):
        return f"<UploadedFile {self.uuid} - {self.name}>"

    @property
    def preprocessed(self) -> bool:
        return any(job.status == "completed" for job in self.preprocessing_jobs)


class PreprocessingJob(Model):
    __tablename__ = "preprocessing_jobs"

    uuid: Mapped[str] = mapped_column(
        String(36), primary_key=True, default=lambda: str(uuid.uuid4())
    )
    task_id: Mapped[str] = mapped_column(String(255), unique=True)
    file_uuid: Mapped[str] = mapped_column(
        ForeignKey("uploaded_files.uuid", ondelete="CASCADE")
    )
    uploaded_file: Mapped[UploadedFile] = relationship(
        "UploadedFile", back_populates="preprocessing_jobs"
    )

    status: Mapped[str] = mapped_column(String(50), default="pending")
    started_at: Mapped[datetime] = mapped_column(
        db.DateTime, default=db.func.current_timestamp()
    )
    completed_at: Mapped[datetime | None]

    # File paths for the generated graph data
    edges_file: Mapped[str | None] = mapped_column(String(500))
    nodes_file: Mapped[str | None] = mapped_column(String(500))

    final_nodes: Mapped[int | None]
    final_edges: Mapped[int | None]
    time_periods: Mapped[int | None]

    # Publishing
    published: Mapped[bool | None] = mapped_column(default=False)
    published_at: Mapped[datetime | None]

    # Error tracking
    error_message: Mapped[str | None] = mapped_column(db.Text)

    enrichment_jobs: Mapped[list[PlaylistEnrichmentJob]] = relationship(
        back_populates="preprocessing_job", cascade="all, delete-orphan"
    )

    def __repr__(self):
        return f"<PreprocessingJob {self.uuid} - {self.status}>"


class PlaylistEnrichmentJob(Model):
    __tablename__ = "playlist_enrichment_jobs"

<<<<<<< HEAD
    uuid: Mapped[str] = mapped_column(
        String(36), primary_key=True, default=lambda: str(uuid.uuid4())
    )
    task_id: Mapped[str] = mapped_column(String(255), unique=True)
    preprocessing_job_id: Mapped[str] = mapped_column(
        ForeignKey("preprocessing_jobs.uuid")
    )
    preprocessing_job: Mapped[PreprocessingJob] = relationship(
        back_populates="enrichment_jobs"
    )

    status: Mapped[str] = mapped_column(String(50), default="pending")
    started_at: Mapped[datetime] = mapped_column(
        db.DateTime, default=db.func.current_timestamp()
    )
    completed_at: Mapped[datetime | None]

    # Output file path for the enriched data
    output_file: Mapped[str | None] = mapped_column(String(500))

    # Statistics
    total_playlists: Mapped[int | None]
    found_count: Mapped[int | None]
    not_found_count: Mapped[int | None]

    # Error tracking
    error_message: Mapped[str | None] = mapped_column(db.Text)

    def __repr__(self):
        return f"<PlaylistEnrichmentJob {self.uuid} - {self.status}>"


class CombinedPreprocessingJob(Model):
    __tablename__ = "combined_preprocessing_jobs"

    uuid: Mapped[str] = mapped_column(
        String(36), primary_key=True, default=lambda: str(uuid.uuid4())
    )

    # References to the two preprocessing jobs being combined
    first_job_id: Mapped[str] = mapped_column(
        ForeignKey("preprocessing_jobs.uuid", ondelete="CASCADE")
    )
    first_job: Mapped[PreprocessingJob] = relationship(foreign_keys=[first_job_id])

    second_job_id: Mapped[str] = mapped_column(
        ForeignKey("preprocessing_jobs.uuid", ondelete="CASCADE")
    )
    second_job: Mapped[PreprocessingJob] = relationship(foreign_keys=[second_job_id])

    # Task and status tracking
    task_id: Mapped[str | None] = mapped_column(String(255), unique=True)
    status: Mapped[str] = mapped_column(String(50), default="pending")
    started_at: Mapped[datetime] = mapped_column(
        db.DateTime, default=db.func.current_timestamp()
    )
    completed_at: Mapped[datetime | None]

    # Combined output files
    edges_file: Mapped[str | None] = mapped_column(String(500))
    nodes_file: Mapped[str | None] = mapped_column(String(500))

    # Statistics
    total_nodes: Mapped[int | None]
    total_edges: Mapped[int | None]
    nodes_from_first: Mapped[int | None]
    nodes_from_second: Mapped[int | None]
    new_nodes: Mapped[int | None]
    # Date ranges from the combined data
    first_start_date: Mapped[datetime | None]
    first_end_date: Mapped[datetime | None]
    second_start_date: Mapped[datetime | None]
    second_end_date: Mapped[datetime | None]

    # Publishing
    published: Mapped[bool | None] = mapped_column(default=False)
    published_at: Mapped[datetime | None]
    # Error tracking
    error_message: Mapped[str | None] = mapped_column(db.Text)
    # User reference
    user_id: Mapped[int] = mapped_column(ForeignKey("user.id", ondelete="CASCADE"))
    user: Mapped[User] = relationship("User")
=======
    id: Mapped[int] = mapped_column(primary_key=True)
    user_email: Mapped[str] = mapped_column(String(100))
    amount: Mapped[Decimal] = mapped_column(DECIMAL(10, 2))
    currency: Mapped[str] = mapped_column(String(3))
    created: Mapped[datetime] = mapped_column(
        db.DateTime, default=db.func.current_timestamp()
    )
    user_id: Mapped[int | None] = mapped_column(
        ForeignKey("user.id", ondelete="CASCADE")
    )
    user: Mapped[User | None] = relationship("User", back_populates="payments")
    stripe_payment_id: Mapped[str] = mapped_column(String(150), unique=True)
    status: Mapped[str] = mapped_column(String(50))
    stripe_customer_email: Mapped[str | None] = mapped_column(String(100))
    stripe_customer_name: Mapped[str | None] = mapped_column(String(100))
    stripe_customer_address_country: Mapped[str | None] = mapped_column(String(20))
>>>>>>> 9b85aacb

    def __repr__(self):
        return f"<CombinedPreprocessingJob {self.uuid} - {self.status}>"<|MERGE_RESOLUTION|>--- conflicted
+++ resolved
@@ -2,19 +2,18 @@
 
 import uuid
 from datetime import datetime
-<<<<<<< HEAD
-from typing import TYPE_CHECKING
-
-from flask_security.models import fsqla_v3 as fsqla
-from sqlalchemy import DateTime, ForeignKey, String, func, select
-=======
-from decimal import Decimal
 from enum import Enum
 from typing import TYPE_CHECKING
 
 from flask_security.models import fsqla_v3 as fsqla
-from sqlalchemy import DECIMAL, ForeignKey, String, UniqueConstraint, select
->>>>>>> 9b85aacb
+from sqlalchemy import (
+    DateTime,
+    ForeignKey,
+    String,
+    UniqueConstraint,
+    func,
+    select,
+)
 from sqlalchemy.orm import Mapped, mapped_column, relationship
 
 from app import db
@@ -45,15 +44,11 @@
 
 
 class User(Model, fsqla.FsUserMixin):
-<<<<<<< HEAD
     uploaded_files: Mapped[list[UploadedFile]] = relationship(
         "UploadedFile",
         back_populates="user",
         cascade="all, delete-orphan",
     )
-=======
-    payments: Mapped[list[Payment]] = relationship("Payment", back_populates="user")
->>>>>>> 9b85aacb
 
     def __repr__(self):
         return (
@@ -112,27 +107,14 @@
     DECLINED = "DECLINED"
 
 
-<<<<<<< HEAD
 class FriendRequest(TimestampMixin, Model):
-    request_id: Mapped[int] = mapped_column(primary_key=True, autoincrement=True)
-    sender_id: Mapped[int] = mapped_column(ForeignKey("user.id", ondelete="CASCADE"))
-    receiver_id: Mapped[int] = mapped_column(ForeignKey("user.id", ondelete="CASCADE"))
-    status: Mapped[str] = mapped_column(
-        db.Enum("pending", "accepted", "declined", name="status_enum"),
-        default="pending",
-    )
-    db.UniqueConstraint("sender_id", "receiver_id")
-=======
-class FriendRequest(Model):
     request_id: Mapped[int] = mapped_column(primary_key=True, autoincrement=True)
     sender_id: Mapped[int] = mapped_column(ForeignKey("user.id", ondelete="CASCADE"))
     receiver_id: Mapped[int] = mapped_column(ForeignKey("user.id", ondelete="CASCADE"))
     status: Mapped[FriendRequestStatus] = mapped_column(
         default=FriendRequestStatus.PENDING
     )
-    created_at: Mapped[datetime] = mapped_column(default=db.func.current_timestamp())
     UniqueConstraint("sender_id", "receiver_id")
->>>>>>> 9b85aacb
 
 
 class UploadedFile(TimestampMixin, Model):
@@ -215,7 +197,6 @@
 class PlaylistEnrichmentJob(Model):
     __tablename__ = "playlist_enrichment_jobs"
 
-<<<<<<< HEAD
     uuid: Mapped[str] = mapped_column(
         String(36), primary_key=True, default=lambda: str(uuid.uuid4())
     )
@@ -298,24 +279,6 @@
     # User reference
     user_id: Mapped[int] = mapped_column(ForeignKey("user.id", ondelete="CASCADE"))
     user: Mapped[User] = relationship("User")
-=======
-    id: Mapped[int] = mapped_column(primary_key=True)
-    user_email: Mapped[str] = mapped_column(String(100))
-    amount: Mapped[Decimal] = mapped_column(DECIMAL(10, 2))
-    currency: Mapped[str] = mapped_column(String(3))
-    created: Mapped[datetime] = mapped_column(
-        db.DateTime, default=db.func.current_timestamp()
-    )
-    user_id: Mapped[int | None] = mapped_column(
-        ForeignKey("user.id", ondelete="CASCADE")
-    )
-    user: Mapped[User | None] = relationship("User", back_populates="payments")
-    stripe_payment_id: Mapped[str] = mapped_column(String(150), unique=True)
-    status: Mapped[str] = mapped_column(String(50))
-    stripe_customer_email: Mapped[str | None] = mapped_column(String(100))
-    stripe_customer_name: Mapped[str | None] = mapped_column(String(100))
-    stripe_customer_address_country: Mapped[str | None] = mapped_column(String(20))
->>>>>>> 9b85aacb
 
     def __repr__(self):
         return f"<CombinedPreprocessingJob {self.uuid} - {self.status}>"