--- conflicted
+++ resolved
@@ -5,13 +5,8 @@
             <div class="flex items-center">
                 <a
                     href="{{ url_for('security.login') }}"
-<<<<<<< HEAD
-                    class="flex items-center gap-2 text-lg font-medium text-blue-500">
-                    Login
-=======
                     class="text-primary btn btn-ghost text-lg font-medium"
                     >Login
->>>>>>> 164935ac
                     <svg
                         xmlns="http://www.w3.org/2000/svg"
                         fill="none"
