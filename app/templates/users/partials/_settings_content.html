{% if htmx.boosted -%}
    <title>{{ title }}</title>
    <div
        id="top-bar"
        hx-swap-oob="innerHTML">
        {% include "users/partials/_settings_top_bar.html" %}
    </div>
{% endif -%}

<h1 class="text-3xl font-bold">Settings</h1>

<<<<<<< HEAD
<!-- User Information Section -->
<div class="bg-base-200 rounded-box mb-4 p-4">
    <h2 class="mb-3 text-xl font-semibold">Account Information</h2>
    <div class="flex flex-col gap-2">
        <div class="flex items-center gap-2">
            <svg
                xmlns="http://www.w3.org/2000/svg"
                fill="none"
                viewBox="0 0 24 24"
                stroke-width="1.5"
                stroke="currentColor"
                class="size-5">
                <path
                    stroke-linecap="round"
                    stroke-linejoin="round"
                    d="M15.75 6a3.75 3.75 0 1 1-7.5 0 3.75 3.75 0 0 1 7.5 0ZM4.501 20.118a7.5 7.5 0 0 1 14.998 0A17.933 17.933 0 0 1 12 21.75c-2.676 0-5.216-.584-7.499-1.632Z" />
            </svg>
            <span class="font-medium">Username:</span>
            <span class="text-base-content/70"
                >{{ current_user.username if current_user.username else 'Not set' }}</span
            >
=======
<main class="mt-8 flex flex-col gap-5">
    <!-- User Information Section -->
    <div class="bg-base-200 rounded-box p-4">
        <h2 class="mb-3 text-xl font-semibold">Account Information</h2>
        <div class="flex flex-col gap-2">
            <div class="flex items-center gap-2">
                <svg
                    xmlns="http://www.w3.org/2000/svg"
                    fill="none"
                    viewBox="0 0 24 24"
                    stroke-width="1.5"
                    stroke="currentColor"
                    class="size-5">
                    <path
                        stroke-linecap="round"
                        stroke-linejoin="round"
                        d="M15.75 6a3.75 3.75 0 1 1-7.5 0 3.75 3.75 0 0 1 7.5 0ZM4.501 20.118a7.5 7.5 0 0 1 14.998 0A17.933 17.933 0 0 1 12 21.75c-2.676 0-5.216-.584-7.499-1.632Z" />
                </svg>
                <span class="font-medium">Username:</span>
                <span class="text-base-content/70"
                    >{{ current_user.username if current_user.username else 'Not set' }}</span
                >
            </div>
            <div class="flex items-center gap-2">
                <svg
                    xmlns="http://www.w3.org/2000/svg"
                    fill="none"
                    viewBox="0 0 24 24"
                    stroke-width="1.5"
                    stroke="currentColor"
                    class="size-5">
                    <path
                        stroke-linecap="round"
                        stroke-linejoin="round"
                        d="M16.5 12a4.5 4.5 0 1 1-9 0 4.5 4.5 0 0 1 9 0Zm0 0c0 1.657 1.007 3 2.25 3S21 13.657 21 12a9 9 0 1 0-2.636 6.364M16.5 12V8.25" />
                </svg>
                <span class="font-medium">Email:</span>
                <span class="text-base-content/70"
                    >{{ current_user.email }}</span
                >
            </div>
>>>>>>> 164935ac
        </div>
    </div>

    <!-- Theme Settings Section -->
    <div class="bg-base-200 rounded-box p-4">
        <h2 class="mb-3 text-xl font-semibold">Appearance</h2>
        <div class="flex items-center gap-3">
            <svg
                xmlns="http://www.w3.org/2000/svg"
                fill="none"
                viewBox="0 0 24 24"
                stroke-width="1.5"
                stroke="currentColor"
                class="size-5">
                <path
                    stroke-linecap="round"
                    stroke-linejoin="round"
                    d="M4.098 19.902a3.75 3.75 0 0 0 5.304 0l6.401-6.402M6.75 21A3.75 3.75 0 0 1 3 17.25V4.125C3 3.504 3.504 3 4.125 3h5.25c.621 0 1.125.504 1.125 1.125v4.072M6.75 21a3.75 3.75 0 0 0 3.75-3.75V8.197M6.75 21h13.125c.621 0 1.125-.504 1.125-1.125v-5.25c0-.621-.504-1.125-1.125-1.125h-4.072M10.5 8.197l2.88-2.88c.438-.439 1.15-.439 1.59 0l3.712 3.713c.44.44.44 1.152 0 1.59l-2.879 2.88M6.75 17.25h.008v.008H6.75v-.008Z" />
            </svg>

            <span class="font-medium">Theme:</span>
            {% include 'components/theme_toggle_inline.html' %}
        </div>
    </div>

<<<<<<< HEAD
<!-- Theme Settings Section -->
<div class="bg-base-200 rounded-box mb-4 p-4">
    <h2 class="mb-3 text-xl font-semibold">Appearance</h2>
    <div class="flex items-center gap-3">
        <svg
            xmlns="http://www.w3.org/2000/svg"
            fill="none"
            viewBox="0 0 24 24"
            stroke-width="1.5"
            stroke="currentColor"
            class="size-5">
            <path
                stroke-linecap="round"
                stroke-linejoin="round"
                d="M4.098 19.902a3.75 3.75 0 0 0 5.304 0l6.401-6.402M6.75 21A3.75 3.75 0 0 1 3 17.25V4.125C3 3.504 3.504 3 4.125 3h5.25c.621 0 1.125.504 1.125 1.125v4.072M6.75 21a3.75 3.75 0 0 0 3.75-3.75V8.197M6.75 21h13.125c.621 0 1.125-.504 1.125-1.125v-5.25c0-.621-.504-1.125-1.125-1.125h-4.072M10.5 8.197l2.88-2.88c.438-.439 1.15-.439 1.59 0l3.712 3.713c.44.44.44 1.152 0 1.59l-2.879 2.88M6.75 17.25h.008v.008H6.75v-.008Z" />
        </svg>

        <span class="font-medium">Theme:</span>
        {% include 'components/theme_selector.html' %}
    </div>
</div>

<ul class="menu bg-base-200 rounded-box flex w-full flex-col gap-2 p-2">
    <li>
        <a
            href="{{ url_for('security.change_email') }}"
            class="link link-hover link-info"
            >Change Email</a
        >
    </li>
    <li>
        <a
            href="{{ url_for('security.change_password') }}"
            class="link link-hover link-info"
            >Change Password</a
        >
    </li>
    <li>
        <a
            href="{{ url_for('security.logout') }}"
            class="link link-hover link-error"
            >Logout</a
        >
    </li>
</ul>
=======
    <ul class="menu bg-base-200 rounded-box flex w-full flex-col gap-2 p-2">
        <li>
            <a
                href="{{ url_for('security.change_email') }}"
                class="link link-hover link-info"
                >Change Email</a
            >
        </li>
        <li>
            <a
                href="{{ url_for('security.change_password') }}"
                class="link link-hover link-info"
                >Change Password</a
            >
        </li>
        <li>
            <a
                href="{{ url_for('security.logout') }}"
                class="link link-hover link-error"
                >Logout</a
            >
        </li>
    </ul>
</main>
>>>>>>> 164935ac
<|MERGE_RESOLUTION|>--- conflicted
+++ resolved
@@ -9,29 +9,6 @@
 
 <h1 class="text-3xl font-bold">Settings</h1>
 
-<<<<<<< HEAD
-<!-- User Information Section -->
-<div class="bg-base-200 rounded-box mb-4 p-4">
-    <h2 class="mb-3 text-xl font-semibold">Account Information</h2>
-    <div class="flex flex-col gap-2">
-        <div class="flex items-center gap-2">
-            <svg
-                xmlns="http://www.w3.org/2000/svg"
-                fill="none"
-                viewBox="0 0 24 24"
-                stroke-width="1.5"
-                stroke="currentColor"
-                class="size-5">
-                <path
-                    stroke-linecap="round"
-                    stroke-linejoin="round"
-                    d="M15.75 6a3.75 3.75 0 1 1-7.5 0 3.75 3.75 0 0 1 7.5 0ZM4.501 20.118a7.5 7.5 0 0 1 14.998 0A17.933 17.933 0 0 1 12 21.75c-2.676 0-5.216-.584-7.499-1.632Z" />
-            </svg>
-            <span class="font-medium">Username:</span>
-            <span class="text-base-content/70"
-                >{{ current_user.username if current_user.username else 'Not set' }}</span
-            >
-=======
 <main class="mt-8 flex flex-col gap-5">
     <!-- User Information Section -->
     <div class="bg-base-200 rounded-box p-4">
@@ -73,7 +50,6 @@
                     >{{ current_user.email }}</span
                 >
             </div>
->>>>>>> 164935ac
         </div>
     </div>
 
@@ -99,53 +75,6 @@
         </div>
     </div>
 
-<<<<<<< HEAD
-<!-- Theme Settings Section -->
-<div class="bg-base-200 rounded-box mb-4 p-4">
-    <h2 class="mb-3 text-xl font-semibold">Appearance</h2>
-    <div class="flex items-center gap-3">
-        <svg
-            xmlns="http://www.w3.org/2000/svg"
-            fill="none"
-            viewBox="0 0 24 24"
-            stroke-width="1.5"
-            stroke="currentColor"
-            class="size-5">
-            <path
-                stroke-linecap="round"
-                stroke-linejoin="round"
-                d="M4.098 19.902a3.75 3.75 0 0 0 5.304 0l6.401-6.402M6.75 21A3.75 3.75 0 0 1 3 17.25V4.125C3 3.504 3.504 3 4.125 3h5.25c.621 0 1.125.504 1.125 1.125v4.072M6.75 21a3.75 3.75 0 0 0 3.75-3.75V8.197M6.75 21h13.125c.621 0 1.125-.504 1.125-1.125v-5.25c0-.621-.504-1.125-1.125-1.125h-4.072M10.5 8.197l2.88-2.88c.438-.439 1.15-.439 1.59 0l3.712 3.713c.44.44.44 1.152 0 1.59l-2.879 2.88M6.75 17.25h.008v.008H6.75v-.008Z" />
-        </svg>
-
-        <span class="font-medium">Theme:</span>
-        {% include 'components/theme_selector.html' %}
-    </div>
-</div>
-
-<ul class="menu bg-base-200 rounded-box flex w-full flex-col gap-2 p-2">
-    <li>
-        <a
-            href="{{ url_for('security.change_email') }}"
-            class="link link-hover link-info"
-            >Change Email</a
-        >
-    </li>
-    <li>
-        <a
-            href="{{ url_for('security.change_password') }}"
-            class="link link-hover link-info"
-            >Change Password</a
-        >
-    </li>
-    <li>
-        <a
-            href="{{ url_for('security.logout') }}"
-            class="link link-hover link-error"
-            >Logout</a
-        >
-    </li>
-</ul>
-=======
     <ul class="menu bg-base-200 rounded-box flex w-full flex-col gap-2 p-2">
         <li>
             <a
@@ -169,5 +98,4 @@
             >
         </li>
     </ul>
-</main>
->>>>>>> 164935ac
+</main>