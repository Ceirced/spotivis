{% extends 'base_base.html' %}
{% block body %}
    <body
        class="h-screen touch-pan-y touch-manipulation scroll-smooth pt-[env(safe-area-inset-top)] font-sans text-base">
        <!-- nav bar for screens larger than 1024px -->
        {% include 'partials/_top_nav.html' %}

        <div
            id="top-bar"
            class="fixed top-0 z-20 flex h-[calc(env(safe-area-inset-top)+40px)] w-full items-center justify-center px-4 pt-[env(safe-area-inset-top)] text-gray-500 backdrop-blur-md lg:hidden lg:h-[calc(env(safe-area-inset-top)+70px)]">
            {% block top_bar %}{% endblock %}
        </div>
        <div
            id="content"
<<<<<<< HEAD
            class="container mx-auto flex min-h-full flex-col px-4 pt-12 pb-[calc(env(safe-area-inset-bottom)+88px)] md:pt-16">
=======
            class="mx-auto max-w-7xl px-4 pt-12 pb-[calc(env(safe-area-inset-bottom)+56px)] lg:pt-2">
>>>>>>> 442705c2
            {% block content %}
            {% endblock %}
        </div>
        {% include 'partials/_flash-messages.html' %}
        {%
            include
            'partials/_bottom_nav.html'
        %}
    </body>
{% endblock %}<|MERGE_RESOLUTION|>--- conflicted
+++ resolved
@@ -12,11 +12,7 @@
         </div>
         <div
             id="content"
-<<<<<<< HEAD
-            class="container mx-auto flex min-h-full flex-col px-4 pt-12 pb-[calc(env(safe-area-inset-bottom)+88px)] md:pt-16">
-=======
-            class="mx-auto max-w-7xl px-4 pt-12 pb-[calc(env(safe-area-inset-bottom)+56px)] lg:pt-2">
->>>>>>> 442705c2
+            class="mx-auto flex min-h-full max-w-7xl flex-col px-4 pt-12 pb-[calc(env(safe-area-inset-bottom)+88px)] lg:pt-2">
             {% block content %}
             {% endblock %}
         </div>
