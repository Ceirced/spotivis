<!doctype html>
<html lang="en">
    <head>
        <title>
            {% block title %}
                {{ title }}
            {% endblock %}
        </title>
        <link
            rel="apple-touch-icon"
            sizes="180x180"
            href="{{ url_for('static', filename='favicon/apple-touch-icon.png') }}" />
        <link
            rel="icon"
            type="image/png"
            sizes="32x32"
            href="{{ url_for('static', filename='favicon/favicon-32x32.png') }}" />
        <link
            rel="icon"
            type="image/png"
            sizes="16x16"
            href="{{ url_for('static', filename='favicon/favicon-16x16.png') }}" />
        <link
            rel="manifest"
            href="{{ url_for('static', filename='favicon/site.webmanifest') }}" />
        <link
            rel="stylesheet"
            href="https://rsms.me/inter/inter.css" />
        <meta charset="UTF-8" />
        <meta
            name="viewport"
            content="width=device-width, initial-scale=1.0, user-scalable=no, viewport-fit=cover" />
        <meta
            name="apple-mobile-web-app-capable"
            content="yes" />
        <meta
            name="mobile-web-app-capable"
            content="yes" />
        <meta
            name="apple-mobile-web-app-status-bar-style"
            content="black-translucent" />

        {% if config['FLASK_ENV'] == 'production' %}
            <link
                rel="stylesheet"
                href="{{ url_for('static', filename='css/output.min.css') }}" />
            <script src="{{ url_for('static', filename='js/jquery-3.7.1.min.js') }}"></script>
            <script src="{{ url_for('static', filename='js/htmx/htmx.min.js') }}"></script>
            <script>
                !(function (t, e) {
                    var o, n, p, r;
                    e.__SV ||
                        ((window.posthog = e),
                        (e._i = []),
                        (e.init = function (i, s, a) {
                            function g(t, e) {
                                var o = e.split(".");
                                2 == o.length && ((t = t[o[0]]), (e = o[1])),
                                    (t[e] = function () {
                                        t.push(
                                            [e].concat(
                                                Array.prototype.slice.call(
                                                    arguments,
                                                    0
                                                )
                                            )
                                        );
                                    });
                            }
                            ((p = t.createElement("script")).type =
                                "text/javascript"),
                                (p.async = !0),
                                (p.src = s.api_host + "/static/array.js"),
                                (r =
                                    t.getElementsByTagName(
                                        "script"
                                    )[0]).parentNode.insertBefore(p, r);
                            var u = e;
                            for (
                                void 0 !== a
                                    ? (u = e[a] = [])
                                    : (a = "posthog"),
                                    u.people = u.people || [],
                                    u.toString = function (t) {
                                        var e = "posthog";
                                        return (
                                            "posthog" !== a && (e += "." + a),
                                            t || (e += " (stub)"),
                                            e
                                        );
                                    },
                                    u.people.toString = function () {
                                        return u.toString(1) + ".people (stub)";
                                    },
                                    o =
                                        "capture identify alias people.set people.set_once set_config register register_once unregister opt_out_capturing has_opted_out_capturing opt_in_capturing reset isFeatureEnabled onFeatureFlags getFeatureFlag getFeatureFlagPayload reloadFeatureFlags group updateEarlyAccessFeatureEnrollment getEarlyAccessFeatures getActiveMatchingSurveys getSurveys onSessionId".split(
                                            " "
                                        ),
                                    n = 0;
                                n < o.length;
                                n++
                            )
                                g(u, o[n]);
                            e._i.push([i, s, a]);
                        }),
                        (e.__SV = 1));
                })(document, window.posthog || []);
                posthog.init(
                    "phc_9Z6hpJyX25Gokn4rASmV8zy8NvXpueX1LXojWjQpwIL",
                    {
                        api_host: "/king",
                    }
                );
            </script>
        {% else %}
            <link
                rel="stylesheet"
                href="{{ url_for('static', filename='css/output.css') }}" />
            <script src="{{ url_for('static', filename='js/jquery-3.7.1.js') }}"></script>
            <script src="{{ url_for('static', filename='js/htmx/htmx.js') }}"></script>
        {% endif %}
        <script
            defer
            src="https://cdn.jsdelivr.net/npm/alpinejs@3.14.8/dist/cdn.min.js"></script>
        
        <!-- Global theme initialization - runs immediately to prevent flash -->
        <script>
            (function() {
<<<<<<< HEAD
                // Function to get the actual theme based on user preference
                function getActualTheme(preference) {
                    if (preference === "system") {
                        return window.matchMedia("(prefers-color-scheme: dark)").matches ? "forest" : "light";
                    }
                    return preference;
                }

                // Apply saved theme preference immediately to prevent flash
                const savedPreference = localStorage.getItem("themePreference") || "system";
                const actualTheme = getActualTheme(savedPreference);
                document.documentElement.setAttribute("data-theme", actualTheme);

                // Listen for system theme changes when preference is 'system'
                const mediaQuery = window.matchMedia("(prefers-color-scheme: dark)");
                function handleSystemThemeChange() {
                    const currentPreference = localStorage.getItem("themePreference") || "system";
                    if (currentPreference === "system") {
                        const newActualTheme = getActualTheme("system");
                        document.documentElement.setAttribute("data-theme", newActualTheme);
                    }
                }
                mediaQuery.addEventListener("change", handleSystemThemeChange);
=======
                // Apply saved theme immediately to prevent flash
                const savedTheme = localStorage.getItem("theme") || "light";
                document.documentElement.setAttribute("data-theme", savedTheme);
>>>>>>> 164935ac
            })();
        </script>
        
        {% block head %}
        {% endblock %}
    </head>
    {% block body %}
    {% endblock %}
</html><|MERGE_RESOLUTION|>--- conflicted
+++ resolved
@@ -55,7 +55,7 @@
                         (e.init = function (i, s, a) {
                             function g(t, e) {
                                 var o = e.split(".");
-                                2 == o.length && ((t = t[o[0]]), (e = o[1])),
+                                (2 == o.length && ((t = t[o[0]]), (e = o[1])),
                                     (t[e] = function () {
                                         t.push(
                                             [e].concat(
@@ -65,16 +65,16 @@
                                                 )
                                             )
                                         );
-                                    });
+                                    }));
                             }
-                            ((p = t.createElement("script")).type =
+                            (((p = t.createElement("script")).type =
                                 "text/javascript"),
                                 (p.async = !0),
                                 (p.src = s.api_host + "/static/array.js"),
                                 (r =
                                     t.getElementsByTagName(
                                         "script"
-                                    )[0]).parentNode.insertBefore(p, r);
+                                    )[0]).parentNode.insertBefore(p, r));
                             var u = e;
                             for (
                                 void 0 !== a
@@ -122,42 +122,16 @@
         <script
             defer
             src="https://cdn.jsdelivr.net/npm/alpinejs@3.14.8/dist/cdn.min.js"></script>
-        
+
         <!-- Global theme initialization - runs immediately to prevent flash -->
         <script>
-            (function() {
-<<<<<<< HEAD
-                // Function to get the actual theme based on user preference
-                function getActualTheme(preference) {
-                    if (preference === "system") {
-                        return window.matchMedia("(prefers-color-scheme: dark)").matches ? "forest" : "light";
-                    }
-                    return preference;
-                }
-
-                // Apply saved theme preference immediately to prevent flash
-                const savedPreference = localStorage.getItem("themePreference") || "system";
-                const actualTheme = getActualTheme(savedPreference);
-                document.documentElement.setAttribute("data-theme", actualTheme);
-
-                // Listen for system theme changes when preference is 'system'
-                const mediaQuery = window.matchMedia("(prefers-color-scheme: dark)");
-                function handleSystemThemeChange() {
-                    const currentPreference = localStorage.getItem("themePreference") || "system";
-                    if (currentPreference === "system") {
-                        const newActualTheme = getActualTheme("system");
-                        document.documentElement.setAttribute("data-theme", newActualTheme);
-                    }
-                }
-                mediaQuery.addEventListener("change", handleSystemThemeChange);
-=======
+            (function () {
                 // Apply saved theme immediately to prevent flash
                 const savedTheme = localStorage.getItem("theme") || "light";
                 document.documentElement.setAttribute("data-theme", savedTheme);
->>>>>>> 164935ac
             })();
         </script>
-        
+
         {% block head %}
         {% endblock %}
     </head>
