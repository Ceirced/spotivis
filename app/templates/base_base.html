<!doctype html>
<html lang="en">
    <head>
        <title>
            {% block title %}
                {{ title }}
            {% endblock %}
        </title>
        <link
            rel="apple-touch-icon"
            sizes="180x180"
            href="{{ url_for('static', filename='favicon/apple-touch-icon.png') }}" />
        <link
            rel="icon"
            type="image/png"
            sizes="32x32"
            href="{{ url_for('static', filename='favicon/favicon-32x32.png') }}" />
        <link
            rel="icon"
            type="image/png"
            sizes="16x16"
            href="{{ url_for('static', filename='favicon/favicon-16x16.png') }}" />
        <link
            rel="manifest"
            href="{{ url_for('static', filename='favicon/site.webmanifest') }}" />
        <link
            rel="stylesheet"
            href="https://rsms.me/inter/inter.css" />
        <meta charset="UTF-8" />
        <meta
            name="viewport"
            content="width=device-width, initial-scale=1.0, user-scalable=no, viewport-fit=cover" />
        <meta
            name="apple-mobile-web-app-capable"
            content="yes" />
        <meta
            name="mobile-web-app-capable"
            content="yes" />
        <meta
            name="apple-mobile-web-app-status-bar-style"
            content="black-translucent" />
        <meta
            name="htmx-config"
            content='{
        "responseHandling":[
            {"code":"204", "swap": false},
            {"code":"[23]..", "swap": true},
            {"code":"422", "swap": true},
            {"code":"[45]..", "swap": false, "error":true},
            {"code":"...", "swap": true}
        ]
    }' />

        {% if config['FLASK_ENV'] == 'production' %}
            <link
                rel="stylesheet"
                href="{{ url_for('static', filename='css/build/style.min.css') }}" />
            <script
                src="https://cdn.jsdelivr.net/npm/htmx.org@2.0.7/dist/htmx.min.js"
                integrity="sha384-ZBXiYtYQ6hJ2Y0ZNoYuI+Nq5MqWBr+chMrS/RkXpNzQCApHEhOt2aY8EJgqwHLkJ"
                crossorigin="anonymous"></script>
            <script>
                !(function (t, e) {
                    var o, n, p, r;
                    e.__SV ||
                        ((window.posthog = e),
                        (e._i = []),
                        (e.init = function (i, s, a) {
                            function g(t, e) {
                                var o = e.split(".");
                                (2 == o.length && ((t = t[o[0]]), (e = o[1])),
                                    (t[e] = function () {
                                        t.push(
                                            [e].concat(
                                                Array.prototype.slice.call(
                                                    arguments,
                                                    0
                                                )
                                            )
                                        );
                                    }));
                            }
                            (((p = t.createElement("script")).type =
                                "text/javascript"),
                                (p.async = !0),
                                (p.src = s.api_host + "/static/array.js"),
                                (r =
                                    t.getElementsByTagName(
                                        "script"
                                    )[0]).parentNode.insertBefore(p, r));
                            var u = e;
                            for (
                                void 0 !== a
                                    ? (u = e[a] = [])
                                    : (a = "posthog"),
                                    u.people = u.people || [],
                                    u.toString = function (t) {
                                        var e = "posthog";
                                        return (
                                            "posthog" !== a && (e += "." + a),
                                            t || (e += " (stub)"),
                                            e
                                        );
                                    },
                                    u.people.toString = function () {
                                        return u.toString(1) + ".people (stub)";
                                    },
                                    o =
                                        "capture identify alias people.set people.set_once set_config register register_once unregister opt_out_capturing has_opted_out_capturing opt_in_capturing reset isFeatureEnabled onFeatureFlags getFeatureFlag getFeatureFlagPayload reloadFeatureFlags group updateEarlyAccessFeatureEnrollment getEarlyAccessFeatures getActiveMatchingSurveys getSurveys onSessionId".split(
                                            " "
                                        ),
                                    n = 0;
                                n < o.length;
                                n++
                            )
                                g(u, o[n]);
                            e._i.push([i, s, a]);
                        }),
                        (e.__SV = 1));
                })(document, window.posthog || []);
                posthog.init(
                    "phc_9Z6hpJyX25Gokn4rASmV8zy8NvXpueX1LXojWjQpwIL",
                    { api_host: "/king" }
                );
            </script>
        {% else %}
            <link
                rel="stylesheet"
                href="{{ url_for('static', filename='css/build/style.css') }}" />
            <script
                src="https://cdn.jsdelivr.net/npm/htmx.org@2.0.7/dist/htmx.js"
                integrity="sha384-yWakaGAFicqusuwOYEmoRjLNOC+6OFsdmwC2lbGQaRELtuVEqNzt11c2J711DeCZ"
                crossorigin="anonymous"></script>
        {% endif %}
        <script
            defer
            src="https://cdn.jsdelivr.net/npm/alpinejs@3.14.8/dist/cdn.min.js"></script>

<<<<<<< HEAD
        <!-- D3 is now bundled with each module via Vite -->

=======
>>>>>>> c116a2ea
        <!-- Global theme initialization - runs immediately to prevent flash -->
        <script>
            (function () {
                // Apply saved theme immediately to prevent flash
                const savedTheme = localStorage.getItem("theme") || "light";
                document.documentElement.setAttribute("data-theme", savedTheme);
            })();
        </script>

        {% block head %}
        {% endblock %}
    </head>
    {% block body %}
    {% endblock %}
</html><|MERGE_RESOLUTION|>--- conflicted
+++ resolved
@@ -136,11 +136,6 @@
             defer
             src="https://cdn.jsdelivr.net/npm/alpinejs@3.14.8/dist/cdn.min.js"></script>
 
-<<<<<<< HEAD
-        <!-- D3 is now bundled with each module via Vite -->
-
-=======
->>>>>>> c116a2ea
         <!-- Global theme initialization - runs immediately to prevent flash -->
         <script>
             (function () {
