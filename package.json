--- conflicted
+++ resolved
@@ -1,32 +1,27 @@
 {
-	"name": "template",
-	"version": "1.0.0",
-	"description": "",
-	"main": "index.js",
-	"scripts": {
-		"dev": "npx @tailwindcss/cli -i ./app/static/css/input.css -o ./app/static/css/output.css --watch",
-		"prod": "npx @tailwindcss/cli -i ./app/static/css/input.css -o ./app/static/css/output.min.css --minify"
-	},
-	"author": "",
-	"license": "ISC",
-	"devDependencies": {
-<<<<<<< HEAD
-		"daisyui": "^5.0.12",
-		"prettier": "^3.3.3",
-=======
-		"daisyui": "^4.12.10",
-		"prettier": "^3.4.1",
->>>>>>> 103dd9b6
-		"prettier-plugin-jinja-template": "^1.3.2",
-		"prettier-plugin-tailwindcss": "^0.6.11",
-		"tailwindcss": "^4.1.3"
-	},
-	"dependencies": {
-		"cal-heatmap": "^4.2.4",
-		"class-variance-authority": "^0.7.0",
-		"clsx": "^2.1.0",
-		"lucide-react": "^0.340.0",
-		"tailwind-merge": "^2.2.1",
-		"tailwindcss-animate": "^1.0.7"
-	}
+    "name": "template",
+    "version": "1.0.0",
+    "description": "",
+    "main": "index.js",
+    "scripts": {
+        "dev": "npx @tailwindcss/cli -i ./app/static/css/input.css -o ./app/static/css/output.css --watch",
+        "prod": "npx @tailwindcss/cli -i ./app/static/css/input.css -o ./app/static/css/output.min.css --minify"
+    },
+    "author": "",
+    "license": "ISC",
+    "devDependencies": {
+        "daisyui": "^5.0.12",
+        "prettier": "^3.3.3",
+        "prettier-plugin-jinja-template": "^1.3.2",
+        "prettier-plugin-tailwindcss": "^0.6.11",
+        "tailwindcss": "^4.1.3"
+    },
+    "dependencies": {
+        "cal-heatmap": "^4.2.4",
+        "class-variance-authority": "^0.7.0",
+        "clsx": "^2.1.0",
+        "lucide-react": "^0.340.0",
+        "tailwind-merge": "^2.2.1",
+        "tailwindcss-animate": "^1.0.7"
+    }
 }